--- conflicted
+++ resolved
@@ -58,12 +58,8 @@
     'babel',
     'twill==0.9.1',
     'docutils',
-<<<<<<< HEAD
     'passlib',
-    'pygments',
-=======
     'pygments<2.6',
->>>>>>> 77062a9e
     'pytz',
     'textile<4.0',
     'wheel'
