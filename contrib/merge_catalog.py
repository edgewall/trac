#! /usr/bin/env python
# -*- coding: utf-8 -*-
#
# Copyright (C) 2018-2019 Edgewall Software
# All rights reserved.
#
# This software is licensed as described in the file COPYING, which
# you should have received as part of this distribution. The terms
# are also available at https://trac.edgewall.org/wiki/TracLicense.
#
# This software consists of voluntary contributions made by many
# individuals. For the exact contribution history, see the revision
# history and logs, available at https://trac.edgewall.org/log/.

<<<<<<< HEAD
import argparse
=======
from datetime import datetime
>>>>>>> 3f9ed87c
import os.path
import sys

from babel.core import negotiate_locale
from babel.messages.pofile import read_po, write_po


class ScriptError(Exception):
    pass


def _is_fuzzy(message):
    return u'fuzzy' in message.flags


def _has_msgstr(message):
    msgstrs = message.string
    if not isinstance(msgstrs, (list, tuple)):
        msgstrs = [msgstrs]
    return any(v for v in msgstrs)


def _open_pofile(filename):
    try:
        with open(filename, 'rb') as f:
            return read_po(f)
    except IOError as e:
        raise ScriptError(e)


def _get_domains():
    return sorted(name[:-4]
                  for name in os.listdir(os.path.join('trac', 'locale'))
                  if name.endswith('.pot'))


def _get_locales(domain):
    def has_pofile(name):
        return os.path.isfile(os.path.join('trac', 'locale', name,
                                           'LC_MESSAGES', domain + '.po'))
    return sorted(name for name in os.listdir(os.path.join('trac', 'locale'))
                       if has_pofile(name))


<<<<<<< HEAD
def main():
    """Merge translated strings from another PO file.

    $ src=../trac-1.2-stable/trac/locale/de/LC_MESSAGES
    $ PYTHONPATH=. contrib/%(prog)s messages $src/messages.po
    """
=======
def main(args):
    if len(args) not in (2, 3):
        raise ScriptError('Usage: %s DOMAIN POFILE [LOCALE]' %
                          os.path.basename(sys.argv[0]))
    domain, source_file, locale = (args + [None])[:3]
>>>>>>> 3f9ed87c
    domains = _get_domains()
    if not domains:
        raise ScriptError('No trac/locale/*.pot files.')
    parser = argparse.ArgumentParser(usage=main.__doc__)
    parser.add_argument('domain', choices=domains,
                        help="Name of catalog to merge")
    parser.add_argument('pofile', help="Path of the catalog to merge from")
    args = parser.parse_args()

    domain, source_file = args.domain, args.pofile
    locales = _get_locales(domain)
    if not locales:
        raise ScriptError('No trac/locale/*/LC_MESSAGES/*.po files.')
    pot = _open_pofile(os.path.join('trac', 'locale', domain + '.pot'))
    source = _open_pofile(source_file)
    if locale:
        preferred_locales = [locale]
    else:
        preferred_locales = [value.split(None, 1)[0]
                             for value in (source.locale and str(source.locale),
                                           source.language_team)
                             if value]
    locale = negotiate_locale(preferred_locales, locales)
    if not locale or locale == 'en_US':
        raise ScriptError('No available *.po file for %s.\n' %
                          ', '.join(preferred_locales))
    target_file = os.path.join('trac', 'locale', locale, 'LC_MESSAGES',
                               domain + '.po')
    target = _open_pofile(target_file)
    pot = _open_pofile(os.path.join('trac', 'locale', domain + '.pot'))
    n = 0
    for source_msg in source:
        msgid = source_msg.id
        if msgid == '':
            continue
        if not _has_msgstr(source_msg):
            continue
        if msgid in target:
            target_msg = target[msgid]
        elif msgid in pot:
            target_msg = pot[msgid]
        else:
            continue
        if target_msg.string == source_msg.string:
            continue
        if not _has_msgstr(source_msg):
            continue
        if _has_msgstr(target_msg) and not _is_fuzzy(target_msg):
            continue
        if msgid not in target:
            target_msg = target_msg.clone()
            target[msgid] = target_msg
        target_msg.string = source_msg.string
        target_msg.flags = source_msg.flags
        n += 1
    if n > 0:
        target.msgid_bugs_address = pot.msgid_bugs_address
        target.revision_date = datetime.utcnow()
        target.locale = locale
        target.language_team = '%s <%s>' % (locale, pot.msgid_bugs_address)
        target.fuzzy = False  # clear fuzzy flag of the header
        with open(target_file, 'w') as f:
            write_po(f, target)
            del f
        print('Merged %d messages from %s and updated %s' % (n, source_file,
                                                             target_file))
    else:
        print('Merged no messages from %s' % source_file)


if __name__ == '__main__':
    rc = 0
    try:
        main()
    except ScriptError as e:
        rc = 1
        sys.stderr.write('%s\n' % e)
    sys.exit(rc)<|MERGE_RESOLUTION|>--- conflicted
+++ resolved
@@ -12,11 +12,8 @@
 # individuals. For the exact contribution history, see the revision
 # history and logs, available at https://trac.edgewall.org/log/.
 
-<<<<<<< HEAD
+from datetime import datetime
 import argparse
-=======
-from datetime import datetime
->>>>>>> 3f9ed87c
 import os.path
 import sys
 
@@ -61,20 +58,12 @@
                        if has_pofile(name))
 
 
-<<<<<<< HEAD
 def main():
     """Merge translated strings from another PO file.
 
     $ src=../trac-1.2-stable/trac/locale/de/LC_MESSAGES
-    $ PYTHONPATH=. contrib/%(prog)s messages $src/messages.po
+    $ PYTHONPATH=. contrib/%(prog)s messages $src/messages.po [locale]
     """
-=======
-def main(args):
-    if len(args) not in (2, 3):
-        raise ScriptError('Usage: %s DOMAIN POFILE [LOCALE]' %
-                          os.path.basename(sys.argv[0]))
-    domain, source_file, locale = (args + [None])[:3]
->>>>>>> 3f9ed87c
     domains = _get_domains()
     if not domains:
         raise ScriptError('No trac/locale/*.pot files.')
@@ -82,9 +71,11 @@
     parser.add_argument('domain', choices=domains,
                         help="Name of catalog to merge")
     parser.add_argument('pofile', help="Path of the catalog to merge from")
+    parser.add_argument('locale', help="Locale of the catalog to merge from",
+                        nargs='?', default=None)
     args = parser.parse_args()
 
-    domain, source_file = args.domain, args.pofile
+    domain, source_file, locale = args.domain, args.pofile, args.locale
     locales = _get_locales(domain)
     if not locales:
         raise ScriptError('No trac/locale/*/LC_MESSAGES/*.po files.')
