--- conflicted
+++ resolved
@@ -1,4 +1,3 @@
-<<<<<<< HEAD
 Trac 1.0.2 (TBD)
 
 Trac 1.0.2 is a maintenance release containing numerous fixes and minor
@@ -89,11 +88,8 @@
 
 -----------------------------------------------------------------------------
 
-Trac 0.12.6 (TBD)
-=======
 Trac 0.12.6 (October 23, 2014)
 http://svn.edgewall.org/repos/trac/tags/trac-0.12.6
->>>>>>> b59626e5
 
 Trac 0.12.6 is a maintenance release that contains fixes for a few issues:
  - Subversion blame would fail for a path with URL-encoded characters (#10386),
