# -*- coding: utf-8 -*-
#
# Copyright (C) 2012-2021 Edgewall Software
# Copyright (C) 2006-2011, Herbert Valerio Riedel <hvr@gnu.org>
# All rights reserved.
#
# This software is licensed as described in the file COPYING, which
# you should have received as part of this distribution. The terms
# are also available at https://trac.edgewall.org/wiki/TracLicense.
#
# This software consists of voluntary contributions made by many
# individuals. For the exact contribution history, see the revision
# history and logs, available at https://trac.edgewall.org/log/.

import codecs
import contextlib
import io
import os
import re
import weakref
from collections import deque
<<<<<<< HEAD
from functools import partial
from subprocess import PIPE
=======
from contextlib import contextmanager
from functools import partial
import io
import re
from subprocess import Popen, PIPE
import tempfile
>>>>>>> b9b8cc2c
from threading import Lock

from trac.core import TracBaseError
from trac.util import terminate
from trac.util.compat import Popen, close_fds
from trac.util.datefmt import time_now
from trac.util.text import exception_to_unicode, to_unicode

__all__ = ['GitError', 'GitErrorSha', 'Storage', 'StorageFactory']


class GitError(TracBaseError):
    pass

class GitErrorSha(GitError):
    pass

# Helper functions

def parse_commit(raw):
    """Parse the raw content of a commit (as given by `git cat-file -p <rev>`).

    Return the commit message and a dict of properties.
    """
    if not raw:
        raise GitErrorSha
    lines = raw.splitlines()
    if not lines:
        raise GitErrorSha
    line = lines.pop(0)
    props = {}
    multiline = multiline_key = None
    while line:
        if line[0] == ' ':
            if not multiline:
                multiline_key = key
                multiline = [props[multiline_key][-1]]
            multiline.append(line[1:])
        else:
            key, value = line.split(None, 1)
            props.setdefault(key, []).append(value.strip())
        line = lines.pop(0)
        if multiline and (not line or key != multiline_key):
            props[multiline_key][-1] = '\n'.join(multiline)
            multiline = None
    return '\n'.join(lines), props


_unquote_re = re.compile(r'\\(?:[abtnvfr"\\]|[0-7]{3})')
_unquote_chars = {'a': '\a', 'b': '\b', 't': '\t', 'n': '\n', 'v': '\v',
                  'f': '\f', 'r': '\r', '"': '"', '\\': '\\'}


def _unquote(path):
    if path.startswith('"') and path.endswith('"'):
        def replace(match):
            s = match.group(0)[1:]
            if len(s) == 3:
                return chr(int(s, 8))  # \ooo
            return _unquote_chars[s]
        path = _unquote_re.sub(replace, path[1:-1])
    return path


class GitCore(object):
    """Low-level wrapper around git executable"""

    def __init__(self, git_dir=None, git_bin='git', log=None,
                 fs_encoding=None):
        self.__git_bin = git_bin
        self.__git_dir = git_dir
        self.__log = log
        self.__fs_encoding = fs_encoding

    def __repr__(self):
        return '<GitCore bin="%s" dir="%s">' % (self.__git_bin,
                                                self.__git_dir)

    def __build_git_cmd(self, gitcmd, *args):
        """construct command tuple for git call suitable for Popen()"""

        cmd = [self.__git_bin]
        if self.__git_dir:
            cmd.append('--git-dir=%s' % self.__git_dir)
        cmd.append(gitcmd)
        cmd.extend(args)

        fs_encoding = self.__fs_encoding
        if fs_encoding is not None:
            if os.name == 'nt':
                # For Windows, Popen() accepts only ANSI encoding
                def to_cmd_encoding(arg):
                    if not isinstance(arg, unicode):
                        arg = arg.decode(fs_encoding, 'replace')
                    return arg.encode('mbcs', 'replace')
            else:
                def to_cmd_encoding(arg):
                    if isinstance(arg, unicode):
                        arg = arg.encode(fs_encoding, 'replace')
                    return arg
            cmd = map(to_cmd_encoding, cmd)
        return cmd

    def __pipe(self, git_cmd, *cmd_args, **kw):
        kw.setdefault('stdin', PIPE)
        kw.setdefault('stdout', PIPE)
        kw.setdefault('stderr', PIPE)
        return Popen(self.__build_git_cmd(git_cmd, *cmd_args),
                     close_fds=close_fds, **kw)

    def __execute(self, git_cmd, *cmd_args):
        """execute git command and return file-like object of stdout"""

        #print("DEBUG:", git_cmd, cmd_args, file=sys.stderr)

        with self.__pipe(git_cmd, *cmd_args) as p:
            stdout_data, stderr_data = p.communicate()
        if self.__log and (p.returncode != 0 or stderr_data):
            self.__log.debug('%s exits with %d, dir: %r, args: %s %r, '
                             'stderr: %r', self.__git_bin, p.returncode,
                             self.__git_dir, git_cmd, cmd_args, stderr_data)

        return stdout_data

    def cat_file_batch(self):
        return self.__pipe('cat-file', '--batch')

    def log_pipe(self, *cmd_args):
        return self.__pipe('log', *cmd_args)

    def __getattr__(self, name):
        if name[0] == '_' or name in ['cat_file_batch', 'log_pipe']:
            raise AttributeError(name)
        return partial(self.__execute, name.replace('_','-'))

    __is_sha_pat = re.compile(r'[0-9A-Fa-f]*$')

    @classmethod
    def is_sha(cls, sha):
        """returns whether sha is a potential sha id
        (i.e. proper hexstring between 4 and 40 characters)
        """

        # quick test before starting up regexp matcher
        if not (4 <= len(sha) <= 40):
            return False

        return bool(cls.__is_sha_pat.match(sha))


class SizedDict(dict):
    """Size-bounded dictionary with FIFO replacement strategy"""

    def __init__(self, max_size=0):
        dict.__init__(self)
        self.__max_size = max_size
        self.__key_fifo = deque()
        self.__lock = Lock()

    def __setitem__(self, name, value):
        with self.__lock:
            assert len(self) == len(self.__key_fifo) # invariant

            if not self.__contains__(name):
                self.__key_fifo.append(name)

            rc = dict.__setitem__(self, name, value)

            while len(self.__key_fifo) > self.__max_size:
                self.__delitem__(self.__key_fifo.popleft())

            assert len(self) == len(self.__key_fifo) # invariant

            return rc

    def setdefault(self, *_):
        raise NotImplementedError("SizedDict has no setdefault() method")


class StorageFactory(object):
    __dict = weakref.WeakValueDictionary()
    __dict_nonweak = {}
    __dict_rev_cache = {}
    __dict_lock = Lock()

    def __init__(self, repo, log, weak=True, git_bin='git',
                 git_fs_encoding=None):
        self.logger = log

        with self.__dict_lock:
            if weak:
                # remove additional reference which is created
                # with non-weak argument
                try:
                    del self.__dict_nonweak[repo]
                except KeyError:
                    pass
            try:
                i = self.__dict[repo]
            except KeyError:
                rev_cache = self.__dict_rev_cache.get(repo)
                i = Storage(repo, log, git_bin, git_fs_encoding, rev_cache)
                self.__dict[repo] = i

            # create additional reference depending on 'weak' argument
            if not weak:
                self.__dict_nonweak[repo] = i

        self.__inst = i
        self.logger.debug("requested %s PyGIT.Storage instance for '%s'",
                          'weak' if weak else 'non-weak', repo)

    def getInstance(self):
        return self.__inst

    @classmethod
    def set_rev_cache(cls, repo, rev_cache):
        with cls.__dict_lock:
            cls.__dict_rev_cache[repo] = rev_cache

    @classmethod
    def _clean(cls):
        """For testing purpose only"""
        with cls.__dict_lock:
            cls.__dict.clear()
            cls.__dict_nonweak.clear()
            cls.__dict_rev_cache.clear()


class Storage(object):
    """High-level wrapper around GitCore with in-memory caching"""

    __SREV_MIN = 4 # minimum short-rev length

    class RevCache(object):

        __slots__ = ('youngest_rev', 'oldest_rev', 'rev_dict', 'refs_dict',
                     'srev_dict')

        def __init__(self, youngest_rev, oldest_rev, rev_dict, refs_dict,
                     srev_dict):
            self.youngest_rev = youngest_rev
            self.oldest_rev = oldest_rev
            self.rev_dict = rev_dict
            self.refs_dict = refs_dict
            self.srev_dict = srev_dict
            if youngest_rev is not None and oldest_rev is not None and \
                    rev_dict and refs_dict and srev_dict:
                pass  # all fields are not empty
            elif not youngest_rev and not oldest_rev and \
                    not rev_dict and not refs_dict and not srev_dict:
                pass  # all fields are empty
            else:
                raise ValueError('Invalid RevCache fields: %r' % self)

        @classmethod
        def empty(cls):
            return cls(None, None, {}, {}, {})

        def __repr__(self):
            return 'RevCache(youngest_rev=%r, oldest_rev=%r, ' \
                   'rev_dict=%d entries, refs_dict=%d entries, ' \
                   'srev_dict=%d entries)' % \
                   (self.youngest_rev, self.oldest_rev, len(self.rev_dict),
                    len(self.refs_dict), len(self.srev_dict))

        def iter_branches(self):
            head = self.refs_dict.get('HEAD')
            for refname, rev in self.refs_dict.iteritems():
                if refname.startswith('refs/heads/'):
                    yield refname[11:], rev, refname == head

        def iter_tags(self):
            for refname, rev in self.refs_dict.iteritems():
                if refname.startswith('refs/tags/'):
                    yield refname[10:], rev

    @staticmethod
    def __rev_key(rev):
        assert len(rev) >= 4
        #assert GitCore.is_sha(rev)
        srev_key = int(rev[:4], 16)
        assert 0 <= srev_key <= 0xffff
        return srev_key

    @staticmethod
    def git_version(git_bin='git'):
        GIT_VERSION_MIN_REQUIRED = (1, 5, 6)
        try:
            g = GitCore(git_bin=git_bin)
            [v] = g.version().splitlines()
            version = v.strip().split()[2]
            # 'version' has usually at least 3 numeric version
            # components, e.g.::
            #  1.5.4.2
            #  1.5.4.3.230.g2db511
            #  1.5.4.GIT

            def try_int(s):
                try:
                    return int(s)
                except ValueError:
                    return s

            split_version = tuple(map(try_int, version.split('.')))

            result = {}
            result['v_str'] = version
            result['v_tuple'] = split_version
            result['v_min_tuple'] = GIT_VERSION_MIN_REQUIRED
            result['v_min_str'] = ".".join(map(str, GIT_VERSION_MIN_REQUIRED))
            result['v_compatible'] = split_version >= GIT_VERSION_MIN_REQUIRED
            return result

        except Exception as e:
            raise GitError("Could not retrieve GIT version (tried to "
                           "execute/parse '%s --version' but got %s)"
                           % (git_bin, repr(e)))

    def __init__(self, git_dir, log, git_bin='git', git_fs_encoding=None,
                 rev_cache=None):
        """Initialize PyGit.Storage instance

        `git_dir`: path to .git folder;
                this setting is not affected by the `git_fs_encoding` setting

        `log`: logger instance

        `git_bin`: path to executable
                this setting is not affected by the `git_fs_encoding` setting

        `git_fs_encoding`: encoding used for paths stored in git repository;
                if `None`, no implicit decoding/encoding to/from
                unicode objects is performed, and bytestrings are
                returned instead
        """

        self.logger = log

        self.commit_encoding = None

        # caches
        self.__rev_cache = rev_cache or self.RevCache.empty()
        self.__rev_cache_refresh = True
        self.__rev_cache_lock = Lock()

        # cache the last 200 commit messages
        self.__commit_msg_cache = SizedDict(200)
        self.__commit_msg_lock = Lock()

        self.__cat_file_pipe = None
        self.__cat_file_pipe_lock = Lock()

        if git_fs_encoding is not None:
            # validate encoding name
            codecs.lookup(git_fs_encoding)

            # setup conversion functions
            self._fs_to_unicode = lambda s: s.decode(git_fs_encoding,
                                                     'replace')
            self._fs_from_unicode = lambda s: s.encode(git_fs_encoding)
        else:
            # pass bytestrings as-is w/o any conversion
            self._fs_to_unicode = self._fs_from_unicode = lambda s: s

        # simple sanity checking
        try:
            os.listdir(git_dir)
        except EnvironmentError as e:
            self._raise_not_readable(git_dir, e)
        if not self._control_files_exist(git_dir):
            dot_git_dir = os.path.join(git_dir, '.git')
            try:
                os.listdir(dot_git_dir)
            except EnvironmentError:
                missing = True
            else:
                if self._control_files_exist(dot_git_dir):
                    missing = False
                    git_dir = dot_git_dir
                else:
                    missing = True
            if missing:
                raise GitError("Git control files not found in '%s'" % git_dir)

        # at least, check that the HEAD file is readable
        try:
            with open(os.path.join(git_dir, 'HEAD'), 'rb'):
                pass
        except EnvironmentError as e:
            self._raise_not_readable(git_dir, e)

        self.repo = GitCore(git_dir, git_bin, log, git_fs_encoding)
        self.repo_path = git_dir

        self.logger.debug("PyGIT.Storage instance for '%s' is constructed",
                          git_dir)

    def _cleanup_proc(self, proc):
        if proc:
            for f in (proc.stdin, proc.stdout, proc.stderr):
                if f:
                    f.close()
            terminate(proc)
            proc.wait()

    def __del__(self):
        with self.__cat_file_pipe_lock:
            self._cleanup_proc(self.__cat_file_pipe)

    #
    # cache handling
    #

    def invalidate_rev_cache(self):
        with self.__rev_cache_lock:
            self.__rev_cache_refresh = True

    @property
    def rev_cache(self):
        """Retrieve revision cache

        may rebuild cache on the fly if required

        returns RevCache tuple
        """
        with self.__rev_cache_lock:
            self._refresh_rev_cache()
            return self.__rev_cache

    def _refresh_rev_cache(self, force=False):
        refreshed = False
        if force or self.__rev_cache_refresh:
            self.__rev_cache_refresh = False
            refs = self._get_refs()
            if self.__rev_cache.refs_dict != refs:
                self.logger.debug("Detected changes in git repository "
                                  "'%s'", self.repo_path)
                rev_cache = self._build_rev_cache(refs)
                self.__rev_cache = rev_cache
                StorageFactory.set_rev_cache(self.repo_path, rev_cache)
                refreshed = True
            else:
                self.logger.debug("Detected no changes in git repository "
                                  "'%s'", self.repo_path)
        return refreshed

    def _build_rev_cache(self, refs):
        self.logger.debug("triggered rebuild of commit tree db for '%s'",
                          self.repo_path)
        ts0 = time_now()

        new_db = {} # db
        new_sdb = {} # short_rev db

        # helper for reusing strings
        revs_seen = {}
        def _rev_reuse(rev):
            return revs_seen.setdefault(rev, rev)

        refs = {refname: _rev_reuse(rev) for refname, rev in refs.iteritems()}
        head_revs = {rev for refname, rev in refs.iteritems()
                         if refname.startswith('refs/heads/')}
        rev_list = [map(_rev_reuse, line.split())
                    for line in self.repo.rev_list('--parents', '--topo-order',
                                                   '--all').splitlines()]
        revs_seen = None

        if rev_list:
            # first rev seen is assumed to be the youngest one
            youngest = rev_list[0][0]
            # last rev seen is assumed to be the oldest one
            oldest = rev_list[-1][0]
        else:
            youngest = oldest = None

        rheads_seen = {}
        def _rheads_reuse(rheads):
            rheads = frozenset(rheads)
            return rheads_seen.setdefault(rheads, rheads)

        __rev_key = self.__rev_key
        for ord_rev, revs in enumerate(rev_list):
            rev = revs[0]
            parents = revs[1:]

            # shortrev "hash" map
            new_sdb.setdefault(__rev_key(rev), []).append(rev)

            # new_db[rev] = (children(rev), parents(rev),
            #                ordinal_id(rev), rheads(rev))
            if rev in new_db:
                # (incomplete) entry was already created by children
                _children, _parents, _ord_rev, _rheads = new_db[rev]
                assert _children
                assert not _parents
                assert _ord_rev == 0
            else: # new entry
                _children = set()
                _rheads = set()
            if rev in head_revs:
                _rheads.add(rev)

            # create/update entry
            # transform into frozenset and tuple since entry will be final
            new_db[rev] = (frozenset(_children), tuple(parents), ord_rev + 1,
                           _rheads_reuse(_rheads))

            # update parents(rev)s
            for parent in parents:
                # by default, a dummy ordinal_id is used for the mean-time
                _children, _parents, _ord_rev, _rheads2 = \
                    new_db.setdefault(parent, (set(), [], 0, set()))

                # update parent(rev)'s children
                _children.add(rev)

                # update parent(rev)'s rheads
                _rheads2.update(_rheads)

        rheads_seen = None

        # convert sdb either to dict or array depending on size
        tmp = [()] * (max(new_sdb) + 1) if len(new_sdb) > 5000 else {}
        try:
            while True:
                k, v = new_sdb.popitem()
                tmp[k] = tuple(v)
        except KeyError:
            pass
        assert len(new_sdb) == 0
        new_sdb = tmp

        rev_cache = self.RevCache(youngest, oldest, new_db, refs, new_sdb)
        self.logger.debug("rebuilt commit tree db for '%s' with %d entries "
                          "(took %.1f ms)", self.repo_path, len(new_db),
                          1000 * (time_now() - ts0))
        return rev_cache

    def _get_refs(self):
        refs = {}
        tags = {}

        for line in self.repo.show_ref('--dereference').splitlines():
            if ' ' not in line:
                continue
            rev, refname = line.split(' ', 1)
            if refname.endswith('^{}'):  # derefered tag
                tags[refname[:-3]] = rev
            else:
                refs[refname] = rev
        refs.update(tags.iteritems())

        if refs:
            refname = (self.repo.symbolic_ref('-q', 'HEAD') or '').strip()
            if refname in refs:
                refs['HEAD'] = refname

        return refs

    def get_branches(self):
        """returns list of (local) branches, with active (= HEAD) one being
        the first item
        """
        def fn(args):
            name, rev, head = args
            return not head, name
        branches = sorted(((self._fs_to_unicode(name), rev, head)
                           for name, rev, head
                           in self.rev_cache.iter_branches()), key=fn)
        return [(name, rev) for name, rev, head in branches]

    def get_refs(self):
        for refname, rev in self.rev_cache.refs_dict.iteritems():
            if refname != 'HEAD':
                yield refname, rev

    def get_commits(self):
        return self.rev_cache.rev_dict

    def oldest_rev(self):
        return self.rev_cache.oldest_rev

    def youngest_rev(self):
        return self.rev_cache.youngest_rev

    def get_branch_contains(self, sha, resolve=False):
        """return list of reachable head sha ids or (names, sha) pairs if
        resolve is true

        see also get_branches()
        """

        _rev_cache = self.rev_cache

        try:
            rheads = _rev_cache.rev_dict[sha][3]
        except KeyError:
            return []

        if resolve:
            return sorted((self._fs_to_unicode(name), rev)
                          for name, rev, head in _rev_cache.iter_branches()
                          if rev in rheads)
        else:
            return list(rheads)

    def history_relative_rev(self, sha, rel_pos):
        db = self.get_commits()

        if sha not in db:
            raise GitErrorSha()

        if rel_pos == 0:
            return sha

        lin_rev = db[sha][2] + rel_pos

        if lin_rev < 1 or lin_rev > len(db):
            return None

        for k, v in db.iteritems():
            if v[2] == lin_rev:
                return k

        # should never be reached if db is consistent
        raise GitError("internal inconsistency detected")

    def hist_next_revision(self, sha):
        return self.history_relative_rev(sha, -1)

    def hist_prev_revision(self, sha):
        return self.history_relative_rev(sha, +1)

    def get_commit_encoding(self):
        if self.commit_encoding is None:
            self.commit_encoding = \
                self.repo.config('--get', 'i18n.commitEncoding').strip() or \
                'utf-8'

        return self.commit_encoding

    def head(self):
        """get current HEAD commit id"""
        return self.verifyrev('HEAD')

    def cat_file(self, kind, sha):
        return self._cat_file_reader(kind, sha).read()

    def _cat_file_reader(self, kind, sha):
        with self.__cat_file_pipe_lock:
            if self.__cat_file_pipe is None:
                self.__cat_file_pipe = self.repo.cat_file_batch()

            try:
                self.__cat_file_pipe.stdin.write(sha + '\n')
                self.__cat_file_pipe.stdin.flush()

                split_stdout_line = self.__cat_file_pipe.stdout.readline() \
                                                               .split()
                if len(split_stdout_line) != 3:
                    raise GitError("internal error (could not split line "
                                   "'%s')" % (split_stdout_line,))

                _sha, _type, _size = split_stdout_line

                if _type != kind:
                    raise GitError("internal error (got unexpected object "
                                   "kind '%s', expected '%s')"
                                   % (_type, kind))

                size = int(_size)

                # stdout.read() can return fewer bytes than requested,
                # especially if a pipe buffers because the contents are
                # larger than 64k.
                stdout_read = self.__cat_file_pipe.stdout.read
                if size > 32 * 1024 * 1024:
                    buf = tempfile.TemporaryFile()
                else:
                    buf = io.BytesIO()
                remaining = size + 1
                while remaining > 0:
                    chunk = stdout_read(min(remaining, 65536))
                    if not chunk:
                        # No new data, let's abort
                        raise GitError("internal error (expected to read %d "
                                       "bytes, but only got %d)" %
                                       (size + 1, size + 1 - remaining))
                    remaining -= len(chunk)
                    buf.write(chunk if remaining > 0 else chunk[:-1])

                buf.seek(0)
                return buf
            except Exception as e:
                # There was an error, we should close the pipe to get to a
                # consistent state (Otherwise it happens that next time we
                # call cat_file we get payload from previous call)
                self.logger.warning("closing cat_file pipe: %s",
                                    exception_to_unicode(e))
                self._cleanup_proc(self.__cat_file_pipe)
                self.__cat_file_pipe = None

    def verifyrev(self, rev):
        """verify/lookup given revision object and return a sha id or None
        if lookup failed
        """
        rev = self._fs_from_unicode(rev)

        _rev_cache = self.rev_cache

        if GitCore.is_sha(rev):
            # maybe it's a short or full rev
            fullrev = self.fullrev(rev)
            if fullrev:
                return fullrev

        refs = _rev_cache.refs_dict
        if rev == 'HEAD':  # resolve HEAD
            refname = refs.get('HEAD')
            if refname in refs:
                return refs[refname]
        resolved = refs.get('refs/heads/' + rev)  # resolve branch
        if resolved:
            return resolved
        resolved = refs.get('refs/tags/' + rev)  # resolve tag
        if resolved:
            return resolved

        # fall back to external git calls
        rc = self.repo.rev_parse('--verify', rev).strip()
        if not rc:
            return None
        if rc in _rev_cache.rev_dict:
            return rc

        return None

    def shortrev(self, rev, min_len=7):
        """try to shorten sha id"""
        #try to emulate the following:
        #return self.repo.rev_parse("--short", str(rev)).strip()
        rev = str(rev)

        if min_len < self.__SREV_MIN:
            min_len = self.__SREV_MIN

        _rev_cache = self.rev_cache

        if rev not in _rev_cache.rev_dict:
            return None

        srev = rev[:min_len]
        srevs = set(_rev_cache.srev_dict[self.__rev_key(rev)])

        if len(srevs) == 1:
            return srev # we already got a unique id

        # find a shortened id for which rev doesn't conflict with
        # the other ones from srevs
        crevs = srevs - {rev}

        for l in xrange(min_len+1, 40):
            srev = rev[:l]
            if srev not in [ r[:l] for r in crevs ]:
                return srev

        return rev # worst-case, all except the last character match

    def fullrev(self, srev):
        """try to reverse shortrev()"""
        srev = str(srev)

        _rev_cache = self.rev_cache

        # short-cut
        if len(srev) == 40 and srev in _rev_cache.rev_dict:
            return srev

        if not GitCore.is_sha(srev):
            return None

        try:
            srevs = _rev_cache.srev_dict[self.__rev_key(srev)]
        except KeyError:
            return None

        srevs = filter(lambda s: s.startswith(srev), srevs)
        if len(srevs) == 1:
            return srevs[0]

        return None

    def get_tags(self, rev=None):
        return sorted(self._fs_to_unicode(name)
                      for name, rev_ in self.rev_cache.iter_tags()
                      if rev is None or rev == rev_)

    def ls_tree(self, rev, path='', recursive=False):
        rev = rev and str(rev) or 'HEAD' # paranoia
        path = self._fs_from_unicode(path).lstrip('/') or '.'
        tree = self.repo.ls_tree('-zlr' if recursive else '-zl',
                                 rev, '--', path).split('\0')

        def split_ls_tree_line(l):
            """split according to '<mode> <type> <sha> <size>\t<fname>'"""

            meta, fname = l.split('\t', 1)
            _mode, _type, _sha, _size = meta.split()
            _mode = int(_mode, 8)
            _size = None if _size == '-' else int(_size)
            return _mode, _type, _sha, _size, self._fs_to_unicode(fname)

        return [ split_ls_tree_line(e) for e in tree if e ]

    def read_commit(self, commit_id):
        if not commit_id:
            raise GitError("read_commit called with empty commit_id")

        commit_id, commit_id_orig = self.fullrev(commit_id), commit_id

        db = self.get_commits()
        if commit_id not in db:
            self.logger.info("read_commit failed for '%s' ('%s')",
                             commit_id, commit_id_orig)
            raise GitErrorSha

        with self.__commit_msg_lock:
            if commit_id in self.__commit_msg_cache:
                # cache hit
                result = self.__commit_msg_cache[commit_id]
                return result[0], dict(result[1])

            # cache miss
            raw = self.cat_file('commit', commit_id)
            raw = unicode(raw, self.get_commit_encoding(), 'replace')
            result = parse_commit(raw)

            self.__commit_msg_cache[commit_id] = result

            return result[0], dict(result[1])

    def get_file(self, sha):
<<<<<<< HEAD
        return io.BytesIO(self.cat_file('blob', str(sha)))
=======
        return self._cat_file_reader('blob', str(sha))
>>>>>>> b9b8cc2c

    def get_obj_size(self, sha):
        sha = str(sha)

        try:
            obj_size = int(self.repo.cat_file('-s', sha).strip())
        except ValueError:
            raise GitErrorSha("object '%s' not found" % sha)

        return obj_size

    def children(self, sha):
        db = self.get_commits()

        try:
            return sorted(db[sha][0])
        except KeyError:
            return []

    def children_recursive(self, sha, rev_dict=None):
        """Recursively traverse children in breadth-first order"""

        if rev_dict is None:
            rev_dict = self.get_commits()

        work_list = deque()
        seen = set()

        _children = rev_dict[sha][0]
        seen.update(_children)
        work_list.extend(_children)

        while work_list:
            p = work_list.popleft()
            yield p

            _children = rev_dict[p][0] - seen
            seen.update(_children)
            work_list.extend(_children)

        assert len(work_list) == 0

    def parents(self, sha):
        db = self.get_commits()

        try:
            return list(db[sha][1])
        except KeyError:
            return []

    def all_revs(self):
        return self.get_commits().iterkeys()

    def sync(self):
        with self.__rev_cache_lock:
            return self._refresh_rev_cache(force=True)

    @contextlib.contextmanager
    def get_historian(self, sha, base_path):
        p = []
        change = {}
        next_path = []
        base_path = self._fs_from_unicode(base_path) or '.'

        def name_status_gen():
            p[:] = [self.repo.log_pipe('--pretty=format:%n%H', '--no-renames',
                                       '--name-status', sha, '--', base_path)]
            f = p[0].stdout
            for l in f:
                if l == '\n':
                    continue
                old_sha = l.rstrip('\n')
                for l in f:
                    if l == '\n':
                        break
                    _, path = l.rstrip('\n').split('\t', 1)
                    # git-log without -z option quotes each pathname
                    path = _unquote(path)
                    while path not in change:
                        change[path] = old_sha
                        if next_path == [path]:
                            yield old_sha
                        try:
                            path, _ = path.rsplit('/', 1)
                        except ValueError:
                            break
            if p:
                self._cleanup_proc(p[0])
            p[:] = []
            while True:
                yield None
        gen = name_status_gen()

        def historian(path):
            path = self._fs_from_unicode(path)
            try:
                return change[path]
            except KeyError:
                next_path[:] = [path]
                return next(gen)

        try:
            yield historian
        finally:
            if p:
                self._cleanup_proc(p[0])

    def last_change(self, sha, path, historian=None):
        if historian is not None:
            return historian(path)
        tmp = self.history(sha, path, limit=1)
        return tmp[0] if tmp else None

    def history(self, sha, path, limit=None):
        if limit is None:
            limit = -1

        args = ['--max-count=%d' % limit, str(sha)]
        if path:
            args.extend(('--', self._fs_from_unicode(path)))
        tmp = self.repo.rev_list(*args)
        return [rev.strip() for rev in tmp.splitlines()]

    def history_timerange(self, start, stop):
        # retrieve start <= committer-time < stop,
        # see CachedRepository.get_changesets()
        return [ rev.strip() for rev in \
                     self.repo.rev_list('--date-order',
                                        '--max-age=%d' % start,
                                        '--min-age=%d' % (stop - 1),
                                        '--all').splitlines() ]

    def rev_is_anchestor_of(self, rev1, rev2):
        """return True if rev2 is successor of rev1"""

        rev_dict = self.get_commits()
        return (rev2 in rev_dict and
                rev2 in self.children_recursive(rev1, rev_dict))

    def blame(self, commit_sha, path):
        in_metadata = False

        path = self._fs_from_unicode(path)

        for line in self.repo.blame('-p', '--', path, str(commit_sha)) \
                             .splitlines():
            assert line
            if in_metadata:
                in_metadata = not line.startswith('\t')
            else:
                split_line = line.split()
                if len(split_line) == 4:
                    (sha, orig_lineno, lineno, group_size) = split_line
                else:
                    (sha, orig_lineno, lineno) = split_line

                assert len(sha) == 40
                yield (sha, lineno)
                in_metadata = True

        assert not in_metadata

    def diff_tree(self, tree1, tree2, path='', find_renames=False):
        """calls `git diff-tree` and returns tuples of the kind
        (mode1,mode2,obj1,obj2,action,path1,path2)"""

        # diff-tree returns records with the following structure:
        # :<old-mode> <new-mode> <old-sha> <new-sha> <change> NUL <old-path> NUL [ <new-path> NUL ]

        path = self._fs_from_unicode(path).strip('/') or '.'
        diff_tree_args = ['-z', '-r']
        if find_renames:
            diff_tree_args.append('-M')
        diff_tree_args.extend([str(tree1) if tree1 else '--root',
                               str(tree2), '--', path])
        result = self.repo.diff_tree(*diff_tree_args)
        if not result:
            return

        def iter_entry(result):
            start = 0
            while True:
                idx = result.find('\0', start)
                if idx == -1:
                    return
                yield result[start:idx]
                start = idx + 1

        iterate = iter_entry(result)

        def next_entry():
            return next(iterate)

        if not tree1:
            # if only one tree-sha is given on commandline,
            # the first line is just the redundant tree-sha itself...
            entry = next_entry()
            assert not entry.startswith(':')

        while True:
            try:
                entry = next_entry()
            except StopIteration:
                return
            assert entry.startswith(':')
            values = entry[1:].split(' ')
            assert len(values) == 5
            old_mode, new_mode, old_sha, new_sha, change = values
            old_mode = int(old_mode, 8)
            new_mode = int(new_mode, 8)
            change = change[:1]
            old_path = self._fs_to_unicode(next_entry())
            new_path = None
            if change in ('R', 'C'):  # renamed or copied
                new_path = self._fs_to_unicode(next_entry())
            yield (old_mode, new_mode, old_sha, new_sha, change, old_path,
                   new_path)

    def _raise_not_readable(self, git_dir, e):
        raise GitError("Make sure the Git repository '%s' is readable: %s"
                       % (git_dir, to_unicode(e)))

    def _control_files_exist(self, git_dir):
        for name in ('HEAD', 'objects', 'refs'):
            if not os.path.exists(os.path.join(git_dir, name)):
                self.logger.debug("Missing Git control file '%s' in '%s'",
                                  name, git_dir)
                return False
        return True<|MERGE_RESOLUTION|>--- conflicted
+++ resolved
@@ -17,19 +17,11 @@
 import io
 import os
 import re
+import tempfile
 import weakref
 from collections import deque
-<<<<<<< HEAD
 from functools import partial
 from subprocess import PIPE
-=======
-from contextlib import contextmanager
-from functools import partial
-import io
-import re
-from subprocess import Popen, PIPE
-import tempfile
->>>>>>> b9b8cc2c
 from threading import Lock
 
 from trac.core import TracBaseError
@@ -873,11 +865,7 @@
             return result[0], dict(result[1])
 
     def get_file(self, sha):
-<<<<<<< HEAD
-        return io.BytesIO(self.cat_file('blob', str(sha)))
-=======
         return self._cat_file_reader('blob', str(sha))
->>>>>>> b9b8cc2c
 
     def get_obj_size(self, sha):
         sha = str(sha)
