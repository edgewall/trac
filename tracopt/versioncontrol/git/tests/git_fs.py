# -*- coding: utf-8 -*-
#
# Copyright (C) 2014 Edgewall Software
# All rights reserved.
#
# This software is licensed as described in the file COPYING, which
# you should have received as part of this distribution. The terms
# are also available at http://trac.edgewall.org/wiki/TracLicense.
#
# This software consists of voluntary contributions made by many
# individuals. For the exact contribution history, see the revision
# history and logs, available at http://trac.edgewall.org/log/.

import io
import os
import sys
import unittest
from datetime import datetime, timedelta
from subprocess import PIPE

from trac.core import TracError
from trac.test import EnvironmentStub, MockRequest, locate, mkdtemp, rmtree
from trac.util import create_file
from trac.util.compat import Popen, close_fds
from trac.util.datefmt import to_timestamp, utc
from trac.util.text import to_utf8
from trac.versioncontrol.api import Changeset, DbRepositoryProvider, \
                                    InvalidRepository, Node, \
                                    NoSuchChangeset, NoSuchNode, \
                                    RepositoryManager
from trac.versioncontrol.web_ui.browser import BrowserModule
from trac.versioncontrol.web_ui.log import LogModule
from tracopt.versioncontrol.git.PyGIT import StorageFactory
from tracopt.versioncontrol.git.git_fs import GitCachedRepository, \
                                              GitRepository, \
                                              GitwebProjectsRepositoryProvider


class GitCommandMixin(object):

    git_bin = locate('git')

    def _git_commit(self, *args, **kwargs):
        env = kwargs.get('env') or os.environ.copy()
        if 'date' in kwargs:
            self._set_committer_date(env, kwargs.pop('date'))
        args = ('commit',) + args
        kwargs['env'] = env
        return self._git(*args, **kwargs)

    def _spawn_git(self, *args, **kwargs):
        args = map(to_utf8, (self.git_bin,) + args)
        kwargs.setdefault('stdin', PIPE)
        kwargs.setdefault('stdout', PIPE)
        kwargs.setdefault('stderr', PIPE)
        kwargs.setdefault('cwd', self.repos_path)
        return Popen(args, close_fds=close_fds, **kwargs)

    def _git(self, *args, **kwargs):
        with self._spawn_git(*args, **kwargs) as proc:
            stdout, stderr = proc.communicate()
        self.assertEqual(0, proc.returncode,
                         'git exits with %r, args %r, kwargs %r, stdout %r, '
                         'stderr %r' %
                         (proc.returncode, args, kwargs, stdout, stderr))
        return proc

    def _git_fast_import(self, data, **kwargs):
        if isinstance(data, unicode):
            data = data.encode('utf-8')
<<<<<<< HEAD
        with self._spawn_git('fast-import', stdin=PIPE) as proc:
            stdout, stderr = proc.communicate(input=data)
=======
        proc = self._spawn_git('fast-import', stdin=PIPE, **kwargs)
        stdout, stderr = proc.communicate(input=data)
        self._close_proc_pipes(proc)
>>>>>>> f9b1b4a6
        self.assertEqual(0, proc.returncode,
                         'git exits with %r, stdout %r, stderr %r' %
                         (proc.returncode, stdout, stderr))

    def _git_date_format(self, dt):
        if dt.tzinfo is None:
            dt = dt.replace(tzinfo=utc)
        offset = dt.utcoffset()
        secs = offset.days * 3600 * 24 + offset.seconds
        hours, rem = divmod(abs(secs), 3600)
        return '%d %c%02d:%02d' % (to_timestamp(dt), '-' if secs < 0 else '+',
                                   hours, rem / 60)

    def _set_committer_date(self, env, dt):
        if not isinstance(dt, basestring):
            if dt.tzinfo is None:
                dt = dt.replace(tzinfo=utc)
            dt = self._git_date_format(dt)
        env['GIT_COMMITTER_DATE'] = dt
        env['GIT_AUTHOR_DATE'] = dt


class BaseTestCase(unittest.TestCase, GitCommandMixin):

    def setUp(self):
        self.env = EnvironmentStub()
<<<<<<< HEAD
        self.repos_path = mkdtemp()
=======
        self.tmpdir = tempfile.mkdtemp(prefix='trac-tempdir-')
        self.repos_path = os.path.join(self.tmpdir, 'gitrepos')
        os.mkdir(self.repos_path)
>>>>>>> f9b1b4a6
        if self.git_bin:
            self.env.config.set('git', 'git_bin', self.git_bin)

    def tearDown(self):
        for repos in self._repomgr.get_real_repositories():
            repos.close()
        self._repomgr.reload_repositories()
        StorageFactory._clean()
        self.env.reset_db()
        if os.path.isdir(self.tmpdir):
            rmtree(self.tmpdir)

    @property
    def _repomgr(self):
        return RepositoryManager(self.env)

    @property
    def _dbrepoprov(self):
        return DbRepositoryProvider(self.env)

    def _add_repository(self, reponame='gitrepos', bare=False, path=None):
        if path is None:
            path = self.repos_path
        if not bare:
            path = os.path.join(path, '.git')
        self._dbrepoprov.add_repository(reponame, path, 'git')

    def _git_init(self, data=True, bare=False, **kwargs):
        if bare:
            self._git('init', '--bare', **kwargs)
        else:
            self._git('init', **kwargs)
        if not bare and data:
            self._git('config', 'user.name', 'Joe', **kwargs)
            self._git('config', 'user.email', 'joe@example.com', **kwargs)
            create_file(os.path.join(self.repos_path, '.gitignore'))
            self._git('add', '.gitignore', **kwargs)
            self._git_commit('-a', '-m', 'test',
                             date=datetime(2001, 1, 29, 16, 39, 56), **kwargs)


class SanityCheckingTestCase(BaseTestCase):

    def test_bare(self):
        self._git_init(bare=True)
        self._dbrepoprov.add_repository('gitrepos', self.repos_path, 'git')
        self._repomgr.get_repository('gitrepos')

    def test_non_bare(self):
        self._git_init(bare=False)
        self._dbrepoprov.add_repository('gitrepos.1',
                                        os.path.join(self.repos_path, '.git'),
                                        'git')
        self._repomgr.get_repository('gitrepos.1')
        self._dbrepoprov.add_repository('gitrepos.2', self.repos_path, 'git')
        self._repomgr.get_repository('gitrepos.2')

    def test_no_head_file(self):
        self._git_init(bare=True)
        os.unlink(os.path.join(self.repos_path, 'HEAD'))
        self._dbrepoprov.add_repository('gitrepos', self.repos_path, 'git')
        self.assertRaises(TracError, self._repomgr.get_repository, 'gitrepos')

    def test_no_objects_dir(self):
        self._git_init(bare=True)
        rmtree(os.path.join(self.repos_path, 'objects'))
        self._dbrepoprov.add_repository('gitrepos', self.repos_path, 'git')
        self.assertRaises(TracError, self._repomgr.get_repository, 'gitrepos')

    def test_no_refs_dir(self):
        self._git_init(bare=True)
        rmtree(os.path.join(self.repos_path, 'refs'))
        self._dbrepoprov.add_repository('gitrepos', self.repos_path, 'git')
        self.assertRaises(TracError, self._repomgr.get_repository, 'gitrepos')


class PersistentCacheTestCase(BaseTestCase):

    def test_persistent(self):
        self.env.config.set('git', 'persistent_cache', 'enabled')
        self._git_init()
        self._add_repository()
        youngest = self._repository.youngest_rev
        self._repomgr.reload_repositories()  # clear repository cache

        self._commit(datetime(2014, 1, 29, 16, 44, 54, 0, utc))
        self.assertEqual(youngest, self._repository.youngest_rev)
        self._repository.sync()
        self.assertNotEqual(youngest, self._repository.youngest_rev)

    def test_non_persistent(self):
        self.env.config.set('git', 'persistent_cache', 'disabled')
        self._git_init()
        self._add_repository()
        youngest = self._repository.youngest_rev
        self._repomgr.reload_repositories()  # clear repository cache

        self._commit(datetime(2014, 1, 29, 16, 44, 54, 0, utc))
        youngest_2 = self._repository.youngest_rev
        self.assertNotEqual(youngest, youngest_2)
        self._repository.sync()
        self.assertNotEqual(youngest, self._repository.youngest_rev)
        self.assertEqual(youngest_2, self._repository.youngest_rev)

    def _commit(self, date):
        gitignore = os.path.join(self.repos_path, '.gitignore')
        create_file(gitignore, date.isoformat())
        self._git_commit('-a', '-m', date.isoformat(), date=date)

    @property
    def _repository(self):
        return self._repomgr.get_repository('gitrepos')


class HistoryTimeRangeTestCase(BaseTestCase):

    def test_without_cache(self):
        self._test_timerange('disabled')

    def test_with_cache(self):
        self._test_timerange('enabled')

    def _test_timerange(self, cached_repository):
        self.env.config.set('git', 'cached_repository', cached_repository)

        self._git_init()
        filename = os.path.join(self.repos_path, '.gitignore')
        start = datetime(2000, 1, 1, 0, 0, 0, 0, utc)
        ts = datetime(2014, 2, 5, 15, 24, 6, 0, utc)
        for idx in xrange(3):
            create_file(filename, 'commit-%d.txt' % idx)
            self._git_commit('-a', '-m', 'commit %d' % idx, date=ts)
        self._add_repository()
        repos = self._repomgr.get_repository('gitrepos')
        repos.sync()

        revs = [repos.youngest_rev]
        while True:
            parents = repos.parent_revs(revs[-1])
            if not parents:
                break
            revs.extend(parents)
        self.assertEqual(4, len(revs))

        csets = list(repos.get_changesets(start, ts))
        self.assertEqual(1, len(csets))
        self.assertEqual(revs[-1], csets[0].rev)  # is oldest rev

        csets = list(repos.get_changesets(start, ts + timedelta(seconds=1)))
        self.assertEqual(revs, [cset.rev for cset in csets])


class GitNormalTestCase(BaseTestCase):

    def test_get_node(self):
        self.env.config.set('git', 'persistent_cache', 'false')
        self.env.config.set('git', 'cached_repository', 'false')

        self._git_init()
        self._add_repository()
        repos = self._repomgr.get_repository('gitrepos')
        rev = repos.youngest_rev
        self.assertIsNotNone(rev)
        self.assertEqual(40, len(rev))

        self.assertEqual(rev, repos.get_node('/').rev)
        self.assertEqual(rev, repos.get_node('/', rev[:7]).rev)
        self.assertEqual(rev, repos.get_node('/.gitignore').rev)
        self.assertEqual(rev, repos.get_node('/.gitignore', rev[:7]).rev)

        self.assertRaises(NoSuchNode, repos.get_node, '/non-existent')
        self.assertRaises(NoSuchNode, repos.get_node, '/non-existent', rev[:7])
        self.assertRaises(NoSuchNode, repos.get_node, '/non-existent', rev)
        self.assertRaises(NoSuchChangeset,
                          repos.get_node, '/', 'invalid-revision')
        self.assertRaises(NoSuchChangeset,
                          repos.get_node, '/.gitignore', 'invalid-revision')
        self.assertRaises(NoSuchChangeset,
                          repos.get_node, '/non-existent', 'invalid-revision')

        # git_fs doesn't support non-ANSI strings on Windows
        if os.name != 'nt':
            self._git('branch', u'tïckét10605', 'master')
            repos.sync()
            self.assertEqual(rev, repos.get_node('/', u'tïckét10605').rev)
            self.assertEqual(rev, repos.get_node('/.gitignore',
                                                 u'tïckét10605').rev)

    def _test_on_empty_repos(self, cached_repository):
        self.env.config.set('git', 'persistent_cache', 'false')
        self.env.config.set('git', 'cached_repository',
                            'true' if cached_repository else 'false')

        self._git_init(data=False, bare=True)
        self._add_repository(bare=True)
        repos = self._repomgr.get_repository('gitrepos')
        if cached_repository:
            # call sync() thrice with empty repository (#11851)
            for i in xrange(3):
                repos.sync()
                rows = self.env.db_query("SELECT value FROM repository "
                                         "WHERE id=%s AND name=%s",
                                         (repos.id, 'youngest_rev'))
                self.assertEqual('', rows[0][0])
        else:
            repos.sync()
        youngest_rev = repos.youngest_rev
        self.assertIsNone(youngest_rev)
        self.assertIsNone(repos.oldest_rev)
        self.assertIsNone(repos.normalize_rev(''))
        self.assertIsNone(repos.normalize_rev(None))
        self.assertIsNone(repos.display_rev(''))
        self.assertIsNone(repos.display_rev(None))
        self.assertIsNone(repos.short_rev(''))
        self.assertIsNone(repos.short_rev(None))

        node = repos.get_node('/', youngest_rev)
        self.assertEqual([], list(node.get_entries()))
        self.assertEqual([], list(node.get_history()))
        self.assertRaises(NoSuchNode, repos.get_node, '/path', youngest_rev)

        req = MockRequest(self.env, path_info='/browser/gitrepos')
        browser_mod = BrowserModule(self.env)
        self.assertTrue(browser_mod.match_request(req))
        rv = browser_mod.process_request(req)
        self.assertEqual('browser.html', rv[0])
        self.assertIsNone(rv[1]['rev'])

        req = MockRequest(self.env, path_info='/log/gitrepos')
        log_mod = LogModule(self.env)
        self.assertTrue(log_mod.match_request(req))
        rv = log_mod.process_request(req)
        self.assertEqual('revisionlog.html', rv[0])
        self.assertEqual([], rv[1]['items'])

    def test_on_empty_and_cached_repos(self):
        self._test_on_empty_repos(True)

    def test_on_empty_and_non_cached_repos(self):
        self._test_on_empty_repos(False)


class GitRepositoryTestCase(BaseTestCase):

    cached_repository = 'disabled'

    def setUp(self):
        BaseTestCase.setUp(self)
        self.env.config.set('git', 'cached_repository', self.cached_repository)

    def _create_merge_commit(self):
        for idx, branch in enumerate(('alpha', 'beta')):
            self._git('checkout', '-b', branch, 'master')
            for n in xrange(2):
                filename = 'file-%s-%d.txt' % (branch, n)
                create_file(os.path.join(self.repos_path, filename))
                self._git('add', filename)
                self._git_commit('-a', '-m', filename,
                                 date=datetime(2014, 2, 2, 17, 12,
                                               n * 2 + idx))
        self._git('checkout', 'alpha')
        self._git('merge', '-m', 'Merge branch "beta" to "alpha"', 'beta')

    def test_invalid_path_raises(self):
        def try_init(reponame):
            params = {'name': reponame}
            with self.assertRaises(InvalidRepository) as cm:
                GitRepository(self.env, '/the/invalid/path', params,
                              self.env.log)
            return cm.exception

        e = try_init('')
        self.assertEqual('"(default)" is not readable or not a Git '
                         'repository.', unicode(e))

        e = try_init('therepos')
        self.assertEqual('"therepos" is not readable or not a Git repository.',
                         unicode(e))

    def test_repository_instance(self):
        self._git_init()
        self._add_repository('gitrepos')
        self.assertEqual(GitRepository,
                         type(self._repomgr.get_repository('gitrepos')))

    def test_reset_head(self):
        self._git_init()
        create_file(os.path.join(self.repos_path, 'file.txt'), 'text')
        self._git('add', 'file.txt')
        self._git_commit('-a', '-m', 'test',
                         date=datetime(2014, 2, 2, 17, 12, 18))
        self._add_repository('gitrepos')
        repos = self._repomgr.get_repository('gitrepos')
        repos.sync()
        youngest_rev = repos.youngest_rev
        entries = list(repos.get_node('').get_history())
        self.assertEqual(2, len(entries))
        self.assertEqual('', entries[0][0])
        self.assertEqual(Changeset.EDIT, entries[0][2])
        self.assertEqual('', entries[1][0])
        self.assertEqual(Changeset.ADD, entries[1][2])

        self._git('reset', '--hard', 'HEAD~')
        repos.sync()
        new_entries = list(repos.get_node('').get_history())
        self.assertEqual(1, len(new_entries))
        self.assertEqual(new_entries[0], entries[1])
        self.assertNotEqual(youngest_rev, repos.youngest_rev)

    def test_tags(self):
        self._git_init()
        self._add_repository('gitrepos')
        repos = self._repomgr.get_repository('gitrepos')
        repos.sync()
        self.assertEqual(['master'], self._get_quickjump_names(repos))
        self._git('tag', 'v1.0', 'master')  # add tag
        repos.sync()
        self.assertEqual(['master', 'v1.0'], self._get_quickjump_names(repos))
        self._git('tag', '-d', 'v1.0')  # delete tag
        repos.sync()
        self.assertEqual(['master'], self._get_quickjump_names(repos))

    def test_branchs(self):
        self._git_init()
        self._add_repository('gitrepos')
        repos = self._repomgr.get_repository('gitrepos')
        repos.sync()
        self.assertEqual(['master'], self._get_quickjump_names(repos))
        self._git('branch', 'alpha', 'master')  # add branch
        repos.sync()
        self.assertEqual(['master', 'alpha'], self._get_quickjump_names(repos))
        self._git('branch', '-m', 'alpha', 'beta')  # rename branch
        repos.sync()
        self.assertEqual(['master', 'beta'], self._get_quickjump_names(repos))
        self._git('branch', '-D', 'beta')  # delete branch
        repos.sync()
        self.assertEqual(['master'], self._get_quickjump_names(repos))

    def test_changeset_branches_tags(self):
        self._git_init()
        self._git('tag', '0.0.1', 'master')
        self._git('tag', '-m', 'Root commit', 'initial', 'master')
        self._git('branch', 'root', 'master')
        self._git('checkout', '-b', 'dev', 'master')
        self._git_commit('-m', 'Summary', '--allow-empty')
        self._git('tag', '0.1.0dev', 'dev')
        self._git('tag', '0.1.0a', 'dev')
        self._add_repository('gitrepos')
        repos = self._repomgr.get_repository('gitrepos')
        repos.sync()

        def get_branches(repos, rev):
            rev = repos.normalize_rev(rev)
            return list(repos.get_changeset(rev).get_branches())

        def get_tags(repos, rev):
            rev = repos.normalize_rev(rev)
            return list(repos.get_changeset(rev).get_tags())

        self.assertEqual([('dev', False), ('master', True), ('root', True)],
                         get_branches(repos, '0.0.1'))
        self.assertEqual([('dev', True)], get_branches(repos, '0.1.0dev'))
        self.assertEqual(['0.0.1', 'initial'], get_tags(repos, '0.0.1'))
        self.assertEqual(['0.0.1', 'initial'], get_tags(repos, 'initial'))
        self.assertEqual(['0.1.0a', '0.1.0dev'], get_tags(repos, '0.1.0dev'))

    def test_parent_child_revs(self):
        self._git_init()
        self._git('branch', 'initial')  # root commit
        self._create_merge_commit()
        self._git('branch', 'latest')

        self._add_repository('gitrepos')
        repos = self._repomgr.get_repository('gitrepos')
        repos.sync()

        rev = repos.normalize_rev('initial')
        children = repos.child_revs(rev)
        self.assertEqual(2, len(children), 'child_revs: %r' % children)
        parents = repos.parent_revs(rev)
        self.assertEqual(0, len(parents), 'parent_revs: %r' % parents)
        self.assertEqual(1, len(repos.child_revs(children[0])))
        self.assertEqual(1, len(repos.child_revs(children[1])))
        self.assertEqual([('.gitignore', Node.FILE, Changeset.ADD, None,
                           None)],
                         sorted(repos.get_changeset(rev).get_changes()))

        rev = repos.normalize_rev('latest')
        cset = repos.get_changeset(rev)
        children = repos.child_revs(rev)
        self.assertEqual(0, len(children), 'child_revs: %r' % children)
        parents = repos.parent_revs(rev)
        self.assertEqual(2, len(parents), 'parent_revs: %r' % parents)
        self.assertEqual(1, len(repos.parent_revs(parents[0])))
        self.assertEqual(1, len(repos.parent_revs(parents[1])))

        # check the differences against the first parent
        def fn_repos_changes(entry):
            old_node, new_node, kind, change = entry
            if old_node:
                old_path, old_rev = old_node.path, old_node.rev
            else:
                old_path, old_rev = None, None
            return new_node.path, kind, change, old_path, old_rev
        self.assertEqual(sorted(map(fn_repos_changes,
                                    repos.get_changes('/', parents[0], '/',
                                                      rev))),
                         sorted(cset.get_changes()))

    _data_annotations = """\
blob
mark :1
data 14
one
two
three

reset refs/heads/master
commit refs/heads/master
mark :2
author Joe <joe@example.com> 1467172510 +0000
committer Joe <joe@example.com> 1467172510 +0000
data 6
blame
M 100644 :1 test.txt

blob
mark :3
data 49
one
two
three
four
five
six
seven
eight
nine
ten

commit refs/heads/master
mark :4
author Joe <joe@example.com> 1467172511 +0000
committer Joe <joe@example.com> 1467172511 +0000
data 10
add lines
from :2
M 100644 :3 test.txt

blob
mark :5
data 40
one
two
3
four
five
6
seven
eight
9
ten

commit refs/heads/master
mark :6
author Joe <joe@example.com> 1467172512 +0000
committer Joe <joe@example.com> 1467172512 +0000
data 13
modify lines
from :4
M 100644 :5 test.txt

reset refs/heads/master
from :6

"""

    def test_get_annotations(self):
        self._git_init(data=False)
        self._git_fast_import(self._data_annotations)
        self._add_repository('gitrepos')
        repos = self._repomgr.get_repository('gitrepos')
        repos.sync()

        rev1 = 'a7efe353630d02139f255220d71b76fa68eb7132'  # root commit
        rev2 = 'f928d1b36b8bedf64bcf08667428fdcccf36b21b'
        rev3 = '279a097f111c7cb1ef0b9da39735188051fd4f69'  # HEAD

        self.assertEqual([rev1] * 3,
                         repos.get_node('test.txt', rev1).get_annotations())
        self.assertEqual([rev1] * 3 + [rev2] * 7,
                         repos.get_node('test.txt', rev2).get_annotations())

        expected = [rev1, rev1, rev3, rev2, rev2, rev3, rev2, rev2, rev3, rev2]
        self.assertEqual(expected,
                         repos.get_node('test.txt', rev3).get_annotations())
        self.assertEqual(expected,
                         repos.get_node('test.txt', 'HEAD').get_annotations())
        self.assertEqual(expected,
                         repos.get_node('test.txt').get_annotations())

    # *   79dff4ccf842f8e2d2da2ee3e7a2149df63b099b Merge branch 'A'
    # |\
    # | *   86387120095e9e43573bce61b9da70a8c5d1c1b9 Merge branch 'B' into A
    # | |\
    # | | * 64e12f96b6b3040cd9edc225734ab2b26a03758b Changed a1
    # | * | 67fdcf11e2d083b123b9a79be4fce0600f313f81 Changed a2
    # * | | 42fbe758709b2a65aba33e56b2f53cd126c190e3 Changed b2
    # | |/
    # |/|
    # * | 24d94dc08eb77438e4ead192b3f7d1c7bdf1a9e1 Changed b2
    # * | 998bf23843c8fd982bbc23f88ec33c4d08114557 Changed b1
    # |/
    # * c5b01c74e125aa034a1d4ae31dc16f1897a73779 First commit
    _data_iter_nodes = """\
blob
mark :1
data 2
a1
blob
mark :2
data 2
a2
blob
mark :3
data 2
b1
blob
mark :4
data 2
b2
reset refs/heads/A
commit refs/heads/A
mark :5
author Joe <joe@example.com> 1470744252 +0000
committer Joe <joe@example.com> 1470744252 +0000
data 13
First commit
M 100644 :1 A/a1.txt
M 100644 :2 A/a2.txt
M 100644 :3 B/b1.txt
M 100644 :4 B/b2.txt

blob
mark :6
data 4
b1-1
commit refs/heads/master
mark :7
author Joe <joe@example.com> 1470744253 +0000
committer Joe <joe@example.com> 1470744253 +0000
data 11
Changed b1
from :5
M 100644 :6 B/b1.txt

blob
mark :8
data 4
b2-1
commit refs/heads/master
mark :9
author Joe <joe@example.com> 1470744254 +0000
committer Joe <joe@example.com> 1470744254 +0000
data 11
Changed b2
from :7
M 100644 :8 B/b2.txt

blob
mark :10
data 4
b2-2
commit refs/heads/master
mark :11
author Joe <joe@example.com> 1470744255 +0000
committer Joe <joe@example.com> 1470744255 +0000
data 11
Changed b2
from :9
M 100644 :10 B/b2.txt

blob
mark :12
data 4
a2-1
commit refs/heads/A
mark :13
author Joe <joe@example.com> 1470744256 +0000
committer Joe <joe@example.com> 1470744256 +0000
data 11
Changed a2
from :5
M 100644 :12 A/a2.txt

blob
mark :14
data 4
a1-1
commit refs/heads/B
mark :15
author Joe <joe@example.com> 1470744257 +0000
committer Joe <joe@example.com> 1470744257 +0000
data 11
Changed a1
from :9
M 100644 :14 A/a1.txt

commit refs/heads/A
mark :16
author Joe <joe@example.com> 1470744258 +0000
committer Joe <joe@example.com> 1470744258 +0000
data 24
Merge branch 'B' into A
from :13
merge :15
M 100644 :14 A/a1.txt
M 100644 :6 B/b1.txt
M 100644 :8 B/b2.txt

commit refs/heads/master
mark :17
author Joe <joe@example.com> 1470744259 +0000
committer Joe <joe@example.com> 1470744259 +0000
data 17
Merge branch 'A'
from :11
merge :16
M 100644 :14 A/a1.txt
M 100644 :12 A/a2.txt

reset refs/heads/master
from :17

"""

    def test_iter_nodes(self):
        self._git_init(data=False)
        self._git_fast_import(self._data_iter_nodes)
        self._add_repository('gitrepos')
        repos = self._repomgr.get_repository('gitrepos')
        repos.sync()
        mod = BrowserModule(self.env)

        root_node = repos.get_node('')
        nodes = list(mod._iter_nodes(root_node))
        self.assertEqual(['79dff4ccf842f8e2d2da2ee3e7a2149df63b099b'] * 7,
                         [node.rev for node in nodes])
        self.assertEqual([
            ('79dff4ccf842f8e2d2da2ee3e7a2149df63b099b', ''),
            ('64e12f96b6b3040cd9edc225734ab2b26a03758b', 'A'),
            ('64e12f96b6b3040cd9edc225734ab2b26a03758b', 'A/a1.txt'),
            ('67fdcf11e2d083b123b9a79be4fce0600f313f81', 'A/a2.txt'),
            ('42fbe758709b2a65aba33e56b2f53cd126c190e3', 'B'),
            ('998bf23843c8fd982bbc23f88ec33c4d08114557', 'B/b1.txt'),
            ('42fbe758709b2a65aba33e56b2f53cd126c190e3', 'B/b2.txt'),
            ], [(node.created_rev, node.path) for node in nodes])

        root_node = repos.get_node('',
                                   '86387120095e9e43573bce61b9da70a8c5d1c1b9')
        nodes = list(mod._iter_nodes(root_node))
        self.assertEqual(['86387120095e9e43573bce61b9da70a8c5d1c1b9'] * 7,
                         [node.rev for node in nodes])
        self.assertEqual([
            ('86387120095e9e43573bce61b9da70a8c5d1c1b9', ''),
            ('64e12f96b6b3040cd9edc225734ab2b26a03758b', 'A'),
            ('64e12f96b6b3040cd9edc225734ab2b26a03758b', 'A/a1.txt'),
            ('67fdcf11e2d083b123b9a79be4fce0600f313f81', 'A/a2.txt'),
            ('24d94dc08eb77438e4ead192b3f7d1c7bdf1a9e1', 'B'),
            ('998bf23843c8fd982bbc23f88ec33c4d08114557', 'B/b1.txt'),
            ('24d94dc08eb77438e4ead192b3f7d1c7bdf1a9e1', 'B/b2.txt'),
            ], [(node.created_rev, node.path) for node in nodes])

        root_commit = 'c5b01c74e125aa034a1d4ae31dc16f1897a73779'
        root_node = repos.get_node('', root_commit)
        nodes = list(mod._iter_nodes(root_node))
        self.assertEqual([root_commit] * 7, [node.rev for node in nodes])
        self.assertEqual([
            (root_commit, ''),
            (root_commit, 'A'),
            (root_commit, 'A/a1.txt'),
            (root_commit, 'A/a2.txt'),
            (root_commit, 'B'),
            (root_commit, 'B/b1.txt'),
            (root_commit, 'B/b2.txt'),
            ], [(node.created_rev, node.path) for node in nodes])

    def test_colon_character_in_filename(self):
        self._git_init(data=False)
        self._git_fast_import(self._data_colon_character_in_filename)
        self._add_repository('gitrepos')
        repos = self._repomgr.get_repository('gitrepos')
        repos.sync()
        rev1 = '382e1e6b85ba20ce8a84af1a875eaa50b8e1e092'  # root commit
        rev2 = 'd8001832aad079f85a39a54a388a8b15fe31093d'
        ADD = Changeset.ADD
        MOVE = Changeset.MOVE
        FILE = Node.FILE

        cset = repos.get_changeset(rev1)
        self.assertEqual(set([('0100644',     FILE, ADD, None, None),
                              ('0100644.txt', FILE, ADD, None, None),
                              (':100644',     FILE, ADD, None, None),
                              (':100644.txt', FILE, ADD, None, None),
                              ('a100644',     FILE, ADD, None, None),
                              ('a100644.txt', FILE, ADD, None, None)
                             ]),
                         set(cset.get_changes()))

        cset = repos.get_changeset(rev2)
        self.assertEqual(set([(':100666', FILE, MOVE, ':100644', rev1)]),
                         set(cset.get_changes()))

    _data_colon_character_in_filename = """\
blob
mark :1
data 0

blob
mark :2
data 16
...............

reset refs/heads/master
commit refs/heads/master
mark :3
author Joe <joe@example.com> 1491387182 +0000
committer Joe <joe@example.com> 1491387182 +0000
data 9
(#12758)
M 100644 :1 0100644.txt
M 100644 :1 0100644
M 100644 :1 :100644.txt
M 100644 :2 :100644
M 100644 :1 a100644.txt
M 100644 :1 a100644

commit refs/heads/master
mark :4
author Joe <joe@example.com> 1491387183 +0000
committer Joe <joe@example.com> 1491387183 +0000
data 16
(#12758) rename
from :3
D :100644
M 100644 :2 :100666

reset refs/heads/master
from :4
"""

    def test_submodule(self):
        subrepos_path = os.path.join(self.tmpdir, 'subrepos')
        submodule_dir = os.path.join(self.repos_path, 'sub')
        os.mkdir(subrepos_path)
        self._git_init(data=False, bare=True, cwd=subrepos_path)
        self._git_fast_import(self._data_submodule, cwd=subrepos_path)

        submodule_rev1 = '3e733d786b3529d750ee39edacea2f1c4daadca4'
        self._git_init()
        self._git('submodule', 'add', subrepos_path, 'sub')
        self._git('checkout', submodule_rev1, cwd=submodule_dir)
        self._git('add', '.gitmodules')
        self._git_commit('-a', '-m', 'init submodule')
        self._git('tag', 'v1', 'master')
        self._add_repository('gitrepos')
        repos = self._repomgr.get_repository('gitrepos')
        repos.sync()

        ADD = Changeset.ADD
        EDIT = Changeset.EDIT
        FILE = Node.FILE
        DIRECTORY = Node.DIRECTORY

        rev1 = repos.normalize_rev('v1')
        cset1 = repos.get_changeset(rev1)
        self.assertEqual([('.gitmodules', FILE,      ADD, None, None),
                          ('sub',         DIRECTORY, ADD, None, None)],
                         sorted(cset1.get_changes()))
        node1 = repos.get_node('sub', rev1)
        self.assertEqual(None, node1.get_content())
        self.assertEqual(None, node1.get_content_length())
        self.assertEqual(DIRECTORY, node1.kind)
        self.assertEqual({'mode': '160000', 'commit': submodule_rev1},
                         node1.get_properties())
        self.assertEqual([], list(node1.get_entries()))

        submodule_rev2 = '409058dc98500b5685c52a091cc9f44f3975113e'
        self._git('checkout', submodule_rev2, cwd=submodule_dir)
        self._git_commit('-a', '-m', 'change rev of the submodule')
        self._git('tag', 'v2', 'master')
        repos.sync()
        rev2 = repos.normalize_rev('v2')
        cset2 = repos.get_changeset(rev2)
        self.assertEqual([('sub', DIRECTORY, EDIT, 'sub', rev1)],
                         sorted(cset2.get_changes()))
        node2 = repos.get_node('sub', rev2)
        self.assertEqual({'mode': '160000', 'commit': submodule_rev2},
                         node2.get_properties())

    _data_submodule = """\
blob
mark :1
data 0

blob
mark :2
data 16
...............

# <= 3e733d786b3529d750ee39edacea2f1c4daadca4
reset refs/heads/master
commit refs/heads/master
mark :3
author Joe <joe@example.com> 1512643825 +0000
committer Joe <joe@example.com> 1512643825 +0000
data 12
root commit
M 100644 :1 001-001.txt
M 100644 :2 001-002.txt
M 100644 :2 001-003.txt

# <= 409058dc98500b5685c52a091cc9f44f3975113e
commit refs/heads/master
mark :4
author Joe <joe@example.com> 1512643826 +0000
committer Joe <joe@example.com> 1512643826 +0000
data 10
2nd commit
from :3
M 100644 :1 002-001.txt
M 100644 :2 002-002.txt

reset refs/heads/master
from :4
"""

    def _get_quickjump_names(self, repos):
        return list(name for type, name, path, rev
                         in repos.get_quickjump_entries('HEAD'))


class GitCachedRepositoryTestCase(GitRepositoryTestCase):

    cached_repository = 'enabled'

    def test_repository_instance(self):
        self._git_init()
        self._add_repository('gitrepos')
        self.assertEqual(GitCachedRepository,
                         type(self._repomgr.get_repository('gitrepos')))

    def test_sync(self):
        self._git_init()
        for idx in xrange(3):
            filename = 'file%d.txt' % idx
            create_file(os.path.join(self.repos_path, filename))
            self._git('add', filename)
            self._git_commit('-a', '-m', filename,
                             date=datetime(2014, 2, 2, 17, 12, idx))
        self._add_repository('gitrepos')
        repos = self._repomgr.get_repository('gitrepos')
        revs = [entry[1] for entry in repos.repos.get_node('').get_history()]
        revs.reverse()
        revs2 = []
        def feedback(rev):
            revs2.append(rev)
        repos.sync(feedback=feedback)
        self.assertEqual(revs, revs2)
        self.assertEqual(4, len(revs2))

        revs2 = []
        def feedback_1(rev):
            revs2.append(rev)
            if len(revs2) == 2:
                raise StopSync
        def feedback_2(rev):
            revs2.append(rev)
        try:
            repos.sync(feedback=feedback_1, clean=True)
        except StopSync:
            self.assertEqual(revs[:2], revs2)
            repos.sync(feedback=feedback_2)  # restart sync
        self.assertEqual(revs, revs2)

    def test_sync_file_with_invalid_byte_sequence(self):
        self._git_init(data=False)
        self._git_fast_import("""\
blob
mark :1
data 0

reset refs/heads/master
commit refs/heads/master
mark :2
author Ryan Ollos <rjollos@edgewall.com> 1463639119 +0200
committer Ryan Ollos <rjollos@edgewall.com> 1463639119 +0200
data 9
(#12322)
M 100644 :1 "\312\326\267\347\307\331.txt"

reset refs/heads/master
from :2

""")
        self._add_repository('gitrepos')
        repos = self._repomgr.get_repository('gitrepos')

        revs = []
        def feedback(rev):
            revs.append(rev)
        repos.sync(feedback=feedback)

        changes = list(repos.repos.get_changeset(revs[0]).get_changes())
        self.assertEqual(1, len(changes))
        self.assertEqual(u'\ufffd\u05b7\ufffd\ufffd\ufffd.txt', changes[0][0])

    def test_sync_merge(self):
        self._git_init()
        self._create_merge_commit()

        self._add_repository('gitrepos')
        repos = self._repomgr.get_repository('gitrepos')
        youngest_rev = repos.repos.youngest_rev
        oldest_rev = repos.repos.oldest_rev

        revs = []
        def feedback(rev):
            revs.append(rev)
        repos.sync(feedback=feedback)
        self.assertEqual(6, len(revs))
        self.assertEqual(youngest_rev, revs[-1])
        self.assertEqual(oldest_rev, revs[0])

        revs2 = []
        def feedback_1(rev):
            revs2.append(rev)
            if len(revs2) == 3:
                raise StopSync
        def feedback_2(rev):
            revs2.append(rev)
        try:
            repos.sync(feedback=feedback_1, clean=True)
        except StopSync:
            self.assertEqual(revs[:3], revs2)
            repos.sync(feedback=feedback_2)  # restart sync
        self.assertEqual(revs, revs2)

    def test_sync_too_many_merges(self):
        data = self._generate_data_many_merges(100)
        self._git_init(data=False, bare=True)
        self._git_fast_import(data)
        self._add_repository('gitrepos', bare=True)
        repos = self._repomgr.get_repository('gitrepos')

        reclimit = sys.getrecursionlimit()
        try:
            sys.setrecursionlimit(80)
            repos.sync()
        finally:
            sys.setrecursionlimit(reclimit)

        rows = self.env.db_query("SELECT COUNT(*) FROM revision "
                                 "WHERE repos=%s", (repos.id,))
        self.assertEqual(202, rows[0][0])

    def _generate_data_many_merges(self, n, timestamp=1400000000):
        init = b"""\
blob
mark :1
data 0

reset refs/heads/dev
commit refs/heads/dev
mark :2
author Joe <joe@example.com> %(timestamp)d +0000
committer Joe <joe@example.com> %(timestamp)d +0000
data 5
root
M 100644 :1 .gitignore

commit refs/heads/master
mark :3
author Joe <joe@example.com> %(timestamp)d +0000
committer Joe <joe@example.com> %(timestamp)d +0000
data 7
master
from :2
M 100644 :1 master.txt

"""
        merge = b"""\
commit refs/heads/dev
mark :%(dev)d
author Joe <joe@example.com> %(timestamp)d +0000
committer Joe <joe@example.com> %(timestamp)d +0000
data 4
dev
from :2
M 100644 :1 dev%(dev)08d.txt

commit refs/heads/master
mark :%(merge)d
author Joe <joe@example.com> %(timestamp)d +0000
committer Joe <joe@example.com> %(timestamp)d +0000
data 19
Merge branch 'dev'
from :%(from)d
merge :%(dev)d
M 100644 :1 dev%(dev)08d.txt

"""
        data = io.BytesIO()
        data.write(init % {'timestamp': timestamp})
        for idx in xrange(n):
            data.write(merge % {'timestamp': timestamp,
                                'dev': 4 + idx * 2,
                                'merge': 5 + idx * 2,
                                'from': 3 + idx * 2})
        return data.getvalue()

    def test_sync_many_refs(self):
        n_refs = 1500
        data = self._generate_data_many_refs(n_refs)
        self._git_init(data=False, bare=True)
        self._git_fast_import(data)
        self._add_repository('gitrepos', bare=True)
        repos = self._repomgr.get_repository('gitrepos')

        revs = []
        def feedback(rev):
            revs.append(rev)
        repos.sync(feedback)  # create cache
        self.assertEqual(n_refs + 1, len(revs))

        revs[:] = ()
        repos.sync(feedback)  # check whether all refs are cached
        self.assertEqual(0, len(revs))

        rows = self.env.db_query("SELECT COUNT(*) FROM revision "
                                 "WHERE repos=%s", (repos.id,))
        self.assertEqual(n_refs + 1, rows[0][0])

    def _generate_data_many_refs(self, n, timestamp=1400000000):
        root_commit = """\
blob
mark :1
data 0

reset refs/heads/master
commit refs/heads/master
mark :2
author Joe <joe@example.com> %(timestamp)d +0000
committer Joe <joe@example.com> %(timestamp)d +0000
data 12
root commit
M 100644 :1 .gitignore
"""
        ref_commit = """
commit refs/heads/ref-%(ref)08d
mark :%(mark)d
author Joe <joe@example.com> %(timestamp)d +0000
committer Joe <joe@example.com> %(timestamp)d +0000
data 13
ref-%(ref)08d
from :2
"""
        data = io.BytesIO()
        data.write(to_utf8(root_commit % {'timestamp': timestamp}))
        for idx in xrange(n):
            data.write(to_utf8(ref_commit % {'timestamp': timestamp + idx,
                                             'mark': idx + 3, 'ref': idx}))
        return data.getvalue()


class GitwebProjectsRepositoryProviderTestCase(unittest.TestCase):

    def setUp(self):
        self.env = EnvironmentStub()
        self.projects_base = mkdtemp()
        self.projects_list = os.path.join(self.projects_base, 'projects_list')
        with open(self.projects_list, 'w') as f:
            f.write("""
            repos1 user1
            repos2.git user+2+<user@example.com>

            repos3
            """)
        self.env.config.set('gitweb-repositories', 'projects_list',
                            self.projects_list)
        self.env.config.set('gitweb-repositories', 'projects_base',
                            self.projects_base)
        self.env.config.set('gitweb-repositories', 'projects_url',
                            'https://example.com/%s')

    def tearDown(self):
        self.env.shutdown()
        rmtree(self.projects_base)

    def test_project_list_path_not_found(self):
        """Warning is logged when projects_list file is not found, but
        exception is not raised.
        """
        os.remove(self.projects_list)
        provider = GitwebProjectsRepositoryProvider(self.env)
        repositories = list(provider.get_repositories())

        self.assertEqual([], repositories)

    def test_get_repositories(self):
        provider = GitwebProjectsRepositoryProvider(self.env)
        repositories = list(provider.get_repositories())

        self.assertEqual(3, len(repositories))
        self.assertEqual('repos1', repositories[0][0])
        self.assertEqual('git', repositories[0][1]['type'])
        self.assertEqual(os.path.join(self.projects_base, 'repos1'),
                         repositories[0][1]['dir'])
        self.assertEqual('https://example.com/repos1',
                         repositories[0][1]['url'])
        self.assertEqual('repos2', repositories[1][0])
        self.assertEqual('git', repositories[1][1]['type'])
        self.assertEqual(os.path.join(self.projects_base, 'repos2.git'),
                         repositories[1][1]['dir'])
        self.assertEqual('https://example.com/repos2',
                         repositories[1][1]['url'])
        self.assertEqual('repos3', repositories[2][0])
        self.assertEqual('git', repositories[2][1]['type'])
        self.assertEqual(os.path.join(self.projects_base, 'repos3'),
                         repositories[2][1]['dir'])
        self.assertEqual('https://example.com/repos3',
                         repositories[2][1]['url'])



class StopSync(Exception):
    pass


class GitConnectorTestCase(BaseTestCase):

    def _git_version_from_system_info(self):
        git_version = None
        for name, version in self.env.system_info:
            if name == 'GIT':
                git_version = version
        return git_version

    def test_get_system_info(self):
        self.assertIsNotNone(self._git_version_from_system_info())


def test_suite():
    suite = unittest.TestSuite()
    if GitCommandMixin.git_bin:
        suite.addTest(unittest.makeSuite(SanityCheckingTestCase))
        suite.addTest(unittest.makeSuite(PersistentCacheTestCase))
        suite.addTest(unittest.makeSuite(HistoryTimeRangeTestCase))
        suite.addTest(unittest.makeSuite(GitNormalTestCase))
        suite.addTest(unittest.makeSuite(GitRepositoryTestCase))
        suite.addTest(unittest.makeSuite(GitCachedRepositoryTestCase))
        suite.addTest(unittest.makeSuite(GitConnectorTestCase))
        suite.addTest(unittest.makeSuite(GitwebProjectsRepositoryProviderTestCase))
    else:
        print("SKIP: tracopt/versioncontrol/git/tests/git_fs.py (git cli "
              "binary, 'git', not found)")
    return suite


if __name__ == '__main__':
    unittest.main(defaultTest='test_suite')<|MERGE_RESOLUTION|>--- conflicted
+++ resolved
@@ -68,14 +68,8 @@
     def _git_fast_import(self, data, **kwargs):
         if isinstance(data, unicode):
             data = data.encode('utf-8')
-<<<<<<< HEAD
-        with self._spawn_git('fast-import', stdin=PIPE) as proc:
+        with self._spawn_git('fast-import', stdin=PIPE, **kwargs) as proc:
             stdout, stderr = proc.communicate(input=data)
-=======
-        proc = self._spawn_git('fast-import', stdin=PIPE, **kwargs)
-        stdout, stderr = proc.communicate(input=data)
-        self._close_proc_pipes(proc)
->>>>>>> f9b1b4a6
         self.assertEqual(0, proc.returncode,
                          'git exits with %r, stdout %r, stderr %r' %
                          (proc.returncode, stdout, stderr))
@@ -102,13 +96,9 @@
 
     def setUp(self):
         self.env = EnvironmentStub()
-<<<<<<< HEAD
-        self.repos_path = mkdtemp()
-=======
-        self.tmpdir = tempfile.mkdtemp(prefix='trac-tempdir-')
+        self.tmpdir = mkdtemp()
         self.repos_path = os.path.join(self.tmpdir, 'gitrepos')
         os.mkdir(self.repos_path)
->>>>>>> f9b1b4a6
         if self.git_bin:
             self.env.config.set('git', 'git_bin', self.git_bin)
 
