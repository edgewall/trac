# -*- coding: utf-8 -*-
#
# Copyright (C) 2012-2021 Edgewall Software
# All rights reserved.
#
# This software is licensed as described in the file COPYING, which
# you should have received as part of this distribution. The terms
# are also available at https://trac.edgewall.org/wiki/TracLicense.
#
# This software consists of voluntary contributions made by many
# individuals. For the exact contribution history, see the revision
# history and logs, available at https://trac.edgewall.org/log/.

import os
import tempfile
import unittest
from datetime import datetime

from trac.test import EnvironmentStub, mkdtemp, rmtree
from trac.util import create_file
from trac.versioncontrol.api import Changeset, DbRepositoryProvider, \
                                    RepositoryManager
from tracopt.versioncontrol.git.PyGIT import GitCore, GitError, Storage, \
                                             SizedDict, StorageFactory, \
                                             parse_commit
from tracopt.versioncontrol.git.tests.git_fs import GitCommandMixin


class GitTestCase(unittest.TestCase):

    def test_is_sha(self):
        self.assertFalse(GitCore.is_sha(b'123'))
        self.assertTrue(GitCore.is_sha(b'1a3f'))
        self.assertTrue(GitCore.is_sha(b'f' * 40))
        self.assertFalse(GitCore.is_sha(b'x' + b'f' * 39))
        self.assertFalse(GitCore.is_sha(b'f' * 41))

    def test_git_version(self):
        v = Storage.git_version()
        self.assertTrue(v)
        self.assertTrue(v['v_compatible'])


class TestParseCommit(unittest.TestCase):
    # The ''' ''' lines are intended to keep lines with trailing whitespace
    commit2240a7b = '''\
tree b19535236cfb6c64b798745dd3917dafc27bcd0a
parent 30aaca4582eac20a52ac7b2ec35bdb908133e5b1
parent 5a0dc7365c240795bf190766eba7a27600be3b3e
author Linus Torvalds <torvalds@linux-foundation.org> 1323915958 -0800
committer Linus Torvalds <torvalds@linux-foundation.org> 1323915958 -0800
mergetag object 5a0dc7365c240795bf190766eba7a27600be3b3e
 type commit
 tag tytso-for-linus-20111214A
 tagger Theodore Ts'o <tytso@mit.edu> 1323890113 -0500
 ''' '''
 tytso-for-linus-20111214
 -----BEGIN PGP SIGNATURE-----
 Version: GnuPG v1.4.10 (GNU/Linux)
 ''' '''
 iQIcBAABCAAGBQJO6PXBAAoJENNvdpvBGATwpuEP/2RCxmdWYZ8/6Z6pmTh3hHN5
 fx6HckTdvLQOvbQs72wzVW0JKyc25QmW2mQc5z3MjSymjf/RbEKihPUITRNbHrTD
 T2sP/lWu09AKLioEg4ucAKn/A7Do3UDIkXTszvVVP/t2psVPzLeJ1njQKra14Nyz
 o0+gSlnwuGx9WaxfR+7MYNs2ikdSkXIeYsiFAOY4YOxwwC99J/lZ0YaNkbI7UBtC
 yu2XLIvPboa5JZXANq2G3VhVIETMmOyRTCC76OAXjqkdp9nLFWDG0ydqQh0vVZwL
 xQGOmAj+l3BNTE0QmMni1w7A0SBU3N6xBA5HN6Y49RlbsMYG27aN54Fy5K2R41I3
 QXVhBL53VD6b0KaITcoz7jIGIy6qk9Wx+2WcCYtQBSIjL2YwlaJq0PL07+vRamex
 sqHGDejcNY87i6AV0DP6SNuCFCi9xFYoAoMi9Wu5E9+T+Vck0okFzW/luk/FvsSP
 YA5Dh+vISyBeCnWQvcnBmsUQyf8d9MaNnejZ48ath+GiiMfY8USAZ29RAG4VuRtS
 9DAyTTIBA73dKpnvEV9u4i8Lwd8hRVMOnPyOO785NwEXk3Ng08pPSSbMklW6UfCY
 4nr5UNB13ZPbXx4uoAvATMpCpYxMaLEdxmeMvgXpkekl0hHBzpVDey1Vu9fb/a5n
 dQpo6WWG9HIJ23hOGAGR
 =n3Lm
 -----END PGP SIGNATURE-----

Merge tag 'tytso-for-linus-20111214' of git://git.kernel.org/pub/scm/linux/kernel/git/tytso/ext4

* tag 'tytso-for-linus-20111214' of git://git.kernel.org/pub/scm/linux/kernel/git/tytso/ext4:
  ext4: handle EOF correctly in ext4_bio_write_page()
  ext4: remove a wrong BUG_ON in ext4_ext_convert_to_initialized
  ext4: correctly handle pages w/o buffers in ext4_discard_partial_buffers()
  ext4: avoid potential hang in mpage_submit_io() when blocksize < pagesize
  ext4: avoid hangs in ext4_da_should_update_i_disksize()
  ext4: display the correct mount option in /proc/mounts for [no]init_itable
  ext4: Fix crash due to getting bogus eh_depth value on big-endian systems
  ext4: fix ext4_end_io_dio() racing against fsync()

.. using the new signed tag merge of git that now verifies the gpg
signature automatically.  Yay.  The branchname was just 'dev', which is
prettier.  I'll tell Ted to use nicer tag names for future cases.
'''

    def test_parse(self):
        msg, props = parse_commit(self.commit2240a7b)
        self.assertTrue(msg)
        self.assertTrue(props)
        self.assertEqual(
            ['30aaca4582eac20a52ac7b2ec35bdb908133e5b1',
             '5a0dc7365c240795bf190766eba7a27600be3b3e'],
            props['parent'])
        self.assertEqual(
            ['Linus Torvalds <torvalds@linux-foundation.org> 1323915958 -0800'],
            props['author'])
        self.assertEqual(props['author'], props['committer'])

        # Merge tag
        self.assertEqual(['''\
object 5a0dc7365c240795bf190766eba7a27600be3b3e
type commit
tag tytso-for-linus-20111214A
tagger Theodore Ts\'o <tytso@mit.edu> 1323890113 -0500

tytso-for-linus-20111214
-----BEGIN PGP SIGNATURE-----
Version: GnuPG v1.4.10 (GNU/Linux)

iQIcBAABCAAGBQJO6PXBAAoJENNvdpvBGATwpuEP/2RCxmdWYZ8/6Z6pmTh3hHN5
fx6HckTdvLQOvbQs72wzVW0JKyc25QmW2mQc5z3MjSymjf/RbEKihPUITRNbHrTD
T2sP/lWu09AKLioEg4ucAKn/A7Do3UDIkXTszvVVP/t2psVPzLeJ1njQKra14Nyz
o0+gSlnwuGx9WaxfR+7MYNs2ikdSkXIeYsiFAOY4YOxwwC99J/lZ0YaNkbI7UBtC
yu2XLIvPboa5JZXANq2G3VhVIETMmOyRTCC76OAXjqkdp9nLFWDG0ydqQh0vVZwL
xQGOmAj+l3BNTE0QmMni1w7A0SBU3N6xBA5HN6Y49RlbsMYG27aN54Fy5K2R41I3
QXVhBL53VD6b0KaITcoz7jIGIy6qk9Wx+2WcCYtQBSIjL2YwlaJq0PL07+vRamex
sqHGDejcNY87i6AV0DP6SNuCFCi9xFYoAoMi9Wu5E9+T+Vck0okFzW/luk/FvsSP
YA5Dh+vISyBeCnWQvcnBmsUQyf8d9MaNnejZ48ath+GiiMfY8USAZ29RAG4VuRtS
9DAyTTIBA73dKpnvEV9u4i8Lwd8hRVMOnPyOO785NwEXk3Ng08pPSSbMklW6UfCY
4nr5UNB13ZPbXx4uoAvATMpCpYxMaLEdxmeMvgXpkekl0hHBzpVDey1Vu9fb/a5n
dQpo6WWG9HIJ23hOGAGR
=n3Lm
-----END PGP SIGNATURE-----'''], props['mergetag'])

        # Message
        self.assertEqual("""Merge tag 'tytso-for-linus-20111214' of git://git.kernel.org/pub/scm/linux/kernel/git/tytso/ext4

* tag 'tytso-for-linus-20111214' of git://git.kernel.org/pub/scm/linux/kernel/git/tytso/ext4:
  ext4: handle EOF correctly in ext4_bio_write_page()
  ext4: remove a wrong BUG_ON in ext4_ext_convert_to_initialized
  ext4: correctly handle pages w/o buffers in ext4_discard_partial_buffers()
  ext4: avoid potential hang in mpage_submit_io() when blocksize < pagesize
  ext4: avoid hangs in ext4_da_should_update_i_disksize()
  ext4: display the correct mount option in /proc/mounts for [no]init_itable
  ext4: Fix crash due to getting bogus eh_depth value on big-endian systems
  ext4: fix ext4_end_io_dio() racing against fsync()

.. using the new signed tag merge of git that now verifies the gpg
signature automatically.  Yay.  The branchname was just 'dev', which is
prettier.  I'll tell Ted to use nicer tag names for future cases.""", msg)


class NormalTestCase(unittest.TestCase, GitCommandMixin):

    def setUp(self):
        self.env = EnvironmentStub()
        self.repos_path = mkdtemp()
        # create git repository and master branch
        self._git('init')
        self._git('config', 'core.quotepath', 'true')  # ticket:11198
        self._git('config', 'user.name', "Joe")
        self._git('config', 'user.email', "joe@example.com")
        create_file(os.path.join(self.repos_path, '.gitignore'))
        self._git('add', '.gitignore')
        self._git_commit('-a', '-m', 'test',
                         date=datetime(2013, 1, 1, 9, 4, 56))

    def tearDown(self):
        RepositoryManager(self.env).reload_repositories()
        StorageFactory._clean()
        self.env.reset_db()
        if os.path.isdir(self.repos_path):
            rmtree(self.repos_path)

    def _factory(self, weak, path=None):
        if path is None:
            path = os.path.join(self.repos_path, '.git')
        return StorageFactory(path, self.env.log, weak)

    def _storage(self, path=None):
        if path is None:
            path = os.path.join(self.repos_path, '.git')
        return Storage(path, self.env.log, self.git_bin, 'utf-8')

    def test_control_files_detection(self):
        # Exception not raised when path points to ctrl file dir
        self.assertIsInstance(self._storage().repo, GitCore)
        # Exception not raised when path points to parent of ctrl files dir
        self.assertIsInstance(self._storage(self.repos_path).repo, GitCore)
        # Exception raised when path points to dir with no ctrl files
        path = tempfile.mkdtemp(dir=self.repos_path)
        self.assertRaises(GitError, self._storage, path)
        # Exception raised if a ctrl file is missing
        os.remove(os.path.join(self.repos_path, '.git', 'HEAD'))
        self.assertRaises(GitError, self._storage, self.repos_path)

    @unittest.skipIf(os.name == 'nt', 'Control characters cannot be used in '
                                      'filesystem on Windows')
    def test_get_branches_with_cr_in_commitlog(self):
        # regression test for #11598
        message = 'message with carriage return'.replace(' ', '\r')

        create_file(os.path.join(self.repos_path, 'ticket11598.txt'))
        self._git('add', 'ticket11598.txt')
        self._git_commit('-m', message,
                         date=datetime(2013, 5, 9, 11, 5, 21))

        storage = self._storage()
        branches = sorted(storage.get_branches())
        self.assertEqual('master', branches[0][0])
        self.assertEqual(1, len(branches))

    def test_rev_is_anchestor_of(self):
        # regression test for #11215
        path = os.path.join(self.repos_path, '.git')
        DbRepositoryProvider(self.env).add_repository('gitrepos', path, 'git')
        repos = RepositoryManager(self.env).get_repository('gitrepos')
        parent_rev = repos.youngest_rev

        create_file(os.path.join(self.repos_path, 'ticket11215.txt'))
        self._git('add', 'ticket11215.txt')
        self._git_commit('-m', 'ticket11215',
                         date=datetime(2013, 6, 27, 18, 26, 2))
        repos.sync()
        rev = repos.youngest_rev

        self.assertEqual(rev, repos.normalize_rev(rev[:7]))
        self.assertNotEqual(rev, parent_rev)
        self.assertFalse(repos.rev_older_than(None, None))
        self.assertFalse(repos.rev_older_than(None, rev[:7]))
        self.assertFalse(repos.rev_older_than(rev[:7], None))
        self.assertTrue(repos.rev_older_than(parent_rev, rev))
        self.assertTrue(repos.rev_older_than(parent_rev[:7], rev[:7]))
        self.assertFalse(repos.rev_older_than(rev, parent_rev))
        self.assertFalse(repos.rev_older_than(rev[:7], parent_rev[:7]))

    def test_node_get_history_with_empty_commit(self):
        # regression test for #11328
        path = os.path.join(self.repos_path, '.git')
        DbRepositoryProvider(self.env).add_repository('gitrepos', path, 'git')
        repos = RepositoryManager(self.env).get_repository('gitrepos')
        parent_rev = repos.youngest_rev

        self._git_commit('-m', 'ticket:11328', '--allow-empty',
                         date=datetime(2013, 10, 15, 9, 46, 27))
        repos.sync()
        rev = repos.youngest_rev

        node = repos.get_node('', rev)
        self.assertEqual(rev, repos.git.last_change(rev, ''))
        history = list(node.get_history())
        self.assertEqual('', history[0][0])
        self.assertEqual(rev, history[0][1])
        self.assertEqual(Changeset.EDIT, history[0][2])
        self.assertEqual('', history[1][0])
        self.assertEqual(parent_rev, history[1][1])
        self.assertEqual(Changeset.ADD, history[1][2])
        self.assertEqual(2, len(history))

    def test_sync_after_removing_branch(self):
        self._git('checkout', '-b', 'b1', 'master')
        self._git('checkout', 'master')
        create_file(os.path.join(self.repos_path, 'newfile.txt'))
        self._git('add', 'newfile.txt')
        self._git_commit('-m', 'added newfile.txt to master',
                         date=datetime(2013, 12, 23, 6, 52, 23))

        storage = self._storage()
        storage.sync()
        self.assertEqual(['b1', 'master'],
                         sorted(b[0] for b in storage.get_branches()))
        self._git('branch', '-D', 'b1')
        self.assertTrue(storage.sync())
        self.assertEqual(['master'],
                         sorted(b[0] for b in storage.get_branches()))
        self.assertFalse(storage.sync())

    def test_turn_off_persistent_cache(self):
        # persistent_cache is enabled
        parent_rev = self._factory(False).getInstance().youngest_rev()

        create_file(os.path.join(self.repos_path, 'newfile.txt'))
        self._git('add', 'newfile.txt')
        self._git_commit('-m', 'test_turn_off_persistent_cache',
                         date=datetime(2014, 1, 29, 13, 13, 25))

        # persistent_cache is disabled
        rev = self._factory(True).getInstance().youngest_rev()
        self.assertNotEqual(rev, parent_rev)

<<<<<<< HEAD
    @unittest.skipIf(os.name == 'nt', 'Control characters cannot be used in '
                                      'filesystem on Windows')
    def test_ls_tree_with_control_chars(self):
        paths = ['normal-path.txt',
                 '\a\b\t\n\v\f\r\x1b"\\.tx\\t']
        for path in paths:
            create_file(os.path.join(self.repos_path, path))
            self._git('add', path)
        self._git_commit('-m', 'ticket:11180 and ticket:11198')

        storage = self._storage()
        rev = storage.head()
        entries = storage.ls_tree(rev, '/')
        self.assertEqual(['\a\b\t\n\v\f\r\x1b"\\.tx\\t',
                          '.gitignore',
                          'normal-path.txt'],
                         [entry[4] for entry in entries])

    @unittest.skipIf(os.name == 'nt', 'Control characters cannot be used in '
                                      'filesystem on Windows')
    def test_get_historian_with_control_chars(self):
        paths = ['normal-path.txt', '\a\b\t\n\v\f\r\x1b"\\.tx\\t']

        for path in paths:
            create_file(os.path.join(self.repos_path, path))
            self._git('add', path)
        self._git_commit('-m', 'ticket:11180 and ticket:11198')

        def validate(path, quotepath):
            self._git('config', 'core.quotepath', quotepath)
            storage = self._storage()
            rev = storage.head()
            with storage.get_historian('HEAD', path) as historian:
                hrev = storage.last_change('HEAD', path, historian)
                self.assertEqual(rev, hrev)

        validate(paths[0], 'true')
        validate(paths[0], 'false')
        validate(paths[1], 'true')
        validate(paths[1], 'false')
=======
    def test_cat_file_with_large_files(self):
        # regression test for #13327
        # Note that you may want to run this with gevent, by installing gevent
        # and adding
        #
        #   from gevent import monkey
        #   monkey.patch_all()
        #
        # at the top of this file.
        path = os.path.join(self.repos_path, '.git')
        DbRepositoryProvider(self.env).add_repository('gitrepos', path, 'git')
        repos = RepositoryManager(self.env).get_repository('gitrepos')

        # 32 MiB of data, significantly more than you would usually get for
        # one call to read(2).
        data = bytes(bytearray(xrange(256))) * (4 * 1024 * 32)
        create_file(os.path.join(self.repos_path, 'ticket13327.txt'), data)
        self._git('add', 'ticket13327.txt')
        self._git_commit('-m', 'add ticket13327.txt',
                         date=datetime(2020, 11, 3, 23, 41, 00))

        repos.sync()
        node = repos.get_node('ticket13327.txt')
        content = node.get_content().read()

        self.assertEqual(32 * 1024 * 1024, len(content))
        self.assertEqual(bytes, type(content))
        self.assertEqual(data, content)
>>>>>>> 10e7b233


class UnicodeNameTestCase(unittest.TestCase, GitCommandMixin):

    def setUp(self):
        self.env = EnvironmentStub()
        self.repos_path = mkdtemp()
        # create git repository and master branch
        self._git('init')
        self._git('config', 'core.quotepath', 'true')  # ticket:11198
        self._git('config', 'user.name', "Joé")  # passing utf-8 bytes
        self._git('config', 'user.email', "joe@example.com")
        create_file(os.path.join(self.repos_path, '.gitignore'))
        self._git('add', '.gitignore')
        self._git_commit('-a', '-m', 'test',
                         date=datetime(2013, 1, 1, 9, 4, 57))

    def tearDown(self):
        self.env.reset_db()
        if os.path.isdir(self.repos_path):
            rmtree(self.repos_path)

    def _storage(self):
        path = os.path.join(self.repos_path, '.git')
        return Storage(path, self.env.log, self.git_bin, 'utf-8')

    def test_unicode_verifyrev(self):
        storage = self._storage()
        self.assertIsNotNone(storage.verifyrev('master'))
        self.assertIsNone(storage.verifyrev('tété'))

    def test_unicode_filename(self):
        create_file(os.path.join(self.repos_path, 'tickét.txt'))
        self._git('add', 'tickét.txt')
        self._git_commit('-m', 'unicode-filename', date='1359912600 +0100')
        storage = self._storage()
        filenames = sorted(fname for mode, type, sha, size, fname
                                 in storage.ls_tree('HEAD'))
        self.assertEqual(str, type(filenames[0]))
        self.assertEqual(str, type(filenames[1]))
        self.assertEqual('.gitignore', filenames[0])
        self.assertEqual('tickét.txt', filenames[1])
        # check commit author, for good measure
        self.assertEqual('Joé <joe@example.com> 1359912600 +0100',
                         storage.read_commit(storage.head())[1]['author'][0])

    def test_unicode_branches(self):
        self._git('checkout', '-b', 'tickɇt10980', 'master')
        storage = self._storage()
        branches = sorted(storage.get_branches())
        self.assertEqual(str, type(branches[0][0]))
        self.assertEqual(str, type(branches[1][0]))
        self.assertEqual('master', branches[0][0])
        self.assertEqual('tickɇt10980', branches[1][0])

        contains = sorted(storage.get_branch_contains(branches[1][1],
                                                      resolve=True))
        self.assertEqual(str, type(contains[0][0]))
        self.assertEqual(str, type(contains[1][0]))
        self.assertEqual('master', contains[0][0])
        self.assertEqual('tickɇt10980', contains[1][0])

    def test_unicode_tags(self):
        self._git('tag', 'tɐg-t10980', 'master')
        self._git_commit('-m', 'blah', '--allow-empty')
        self._git('tag', 'v0.42.1', 'master')
        storage = self._storage()

        tags = storage.get_tags()
        self.assertEqual(str, type(tags[0]))
        self.assertEqual(['tɐg-t10980', 'v0.42.1'], tags)

        rev = storage.verifyrev('tɐg-t10980')
        self.assertIsNotNone(rev)
        self.assertEqual(['tɐg-t10980'], storage.get_tags(rev))

        rev = storage.verifyrev('v0.42.1')
        self.assertIsNotNone(rev)
        self.assertEqual(['v0.42.1'], storage.get_tags(rev))

    def test_ls_tree_with_unicode_chars(self):
        paths = ['normal-path.txt', 'ŧïckét.txt']
        for path in paths:
            create_file(os.path.join(self.repos_path, path))
            self._git('add', path)
        self._git_commit('-m', 'ticket:11180 and ticket:11198')

        storage = self._storage()
        rev = storage.head()
        entries = storage.ls_tree(rev, '/')
        self.assertEqual(['.gitignore', 'normal-path.txt', 'ŧïckét.txt'],
                         [entry[4] for entry in entries])

    def test_get_historian_with_unicode_chars(self):
        paths = ['normal-path.txt', 'ŧïckét.txt']
        for path in paths:
            create_file(os.path.join(self.repos_path, path))
            self._git('add', path)
        self._git_commit('-m', 'ticket:11180 and ticket:11198')

        def validate(path, quotepath):
            self._git('config', 'core.quotepath', quotepath)
            storage = self._storage()
            rev = storage.head()
            with storage.get_historian('HEAD', path) as historian:
                hrev = storage.last_change('HEAD', path, historian)
                self.assertEqual(rev, hrev)

        validate(paths[0], 'true')
        validate(paths[0], 'false')
        validate(paths[1], 'true')
        validate(paths[1], 'false')


class SizedDictTestCase(unittest.TestCase):

    def test_setdefault_raises(self):
        """`setdefault` raises NotImplementedError."""
        self.assertRaises(NotImplementedError, SizedDict().setdefault)


#class GitPerformanceTestCase(unittest.TestCase):
#    """Performance test. Not really a unit test.
#    Not self-contained: Needs a git repository and prints performance result
#    instead of testing anything.
#    TODO: Move to a profiling script?"""
#
#    def test_performance(self):
#        import logging
#        import timeit
#
#        g = Storage(path_to_repo, logging) # Need a git repository path here
#        revs = list(g.get_commits())
#
#        def shortrev_test():
#            for i in revs:
#                i = str(i)
#                s = g.shortrev(i, min_len=4)
#                self.assertTrue(i.startswith(s))
#                self.assertEqual(g.fullrev(s), i)
#
#        iters = 1
#        t = timeit.Timer("shortrev_test()",
#                         "from __main__ import shortrev_test")
#        usec_per_rev = (1000000 * t.timeit(number=iters)/len(revs))
#        print("%.2f usec/rev" % usec_per_rev) # Print instead of testing

#class GitMemoryUsageTestCase(unittest.TestCase):
#    """Memory test. Not really a unit test.
#    Not self-contained: Needs a git repository and prints memory usage
#    instead of testing anything.
#    TODO: Move to a profiling script?"""
#
#    def test_memory_usage(self):
#        import logging
#        import sys
#
#        # custom linux hack reading `/proc/<PID>/statm`
#        if sys.platform == 'linux2':
#            __pagesize = os.sysconf('SC_PAGESIZE')
#
#            def proc_statm(pid = os.getpid()):
#                __proc_statm = '/proc/%d/statm' % pid
#                try:
#                    t = open(__proc_statm)
#                    result = t.read().split()
#                    t.close()
#                    self.assertEqual(7, len(result))
#                    return tuple([ __pagesize*int(p) for p in result ])
#                except:
#                    raise RuntimeError("failed to get memory stats")
#
#        else: # not linux2
#            print("WARNING - meminfo.proc_statm() not available")
#            def proc_statm():
#                return (0,)*7
#
#        print("statm =", proc_statm())
#        __data_size = proc_statm()[5]
#        __data_size_last = [__data_size]
#
#        def print_data_usage():
#            __tmp = proc_statm()[5]
#            print("DATA: %6d %+6d" % (__tmp - __data_size,
#                                      __tmp - __data_size_last[0]))
#            __data_size_last[0] = __tmp
#
#        print_data_usage()
#
#        g = Storage(path_to_repo, logging) # Need a git repository path here
#
#        print_data_usage()
#
#        print("[%s]" % g.head())
#        print(g.ls_tree(g.head()))
#        print("--------------")
#        print_data_usage()
#        print(g.read_commit(g.head()))
#        print("--------------")
#        print_data_usage()
#        p = g.parents(g.head())
#        print(list(p))
#        print("--------------")
#        print(list(g.children(list(p)[0])))
#        print(list(g.children(list(p)[0])))
#        print("--------------")
#        print(g.get_commit_encoding())
#        print("--------------")
#        print(g.get_branches())
#        print("--------------")
#        print(g.hist_prev_revision(g.oldest_rev()), g.oldest_rev(),
#                                   g.hist_next_revision(g.oldest_rev()))
#        print_data_usage()
#        print("--------------")
#        p = g.youngest_rev()
#        print(g.hist_prev_revision(p), p, g.hist_next_revision(p))
#        print("--------------")
#
#        p = g.head()
#        for i in range(-5, 5):
#            print(i, g.history_relative_rev(p, i))
#
#        # check for loops
#        def check4loops(head):
#            print("check4loops", head)
#            seen = {head}
#            for _sha in g.children_recursive(head):
#                if _sha in seen:
#                    print("dupe detected :-/", _sha, len(seen))
#                seen.add(_sha)
#            return seen
#
#        print(len(check4loops(g.parents(g.head())[0])))
#
#        #p = g.head()
#        #revs = [g.history_relative_rev(p, i) for i in range(10)]
#        print_data_usage()
#        revs = list(g.get_commits())
#        print_data_usage()
#
#        #print(len(check4loops(g.oldest_rev())))
#        #print(len(list(g.children_recursive(g.oldest_rev()))))
#
#        print_data_usage()
#
#        # perform typical trac operations:
#
#        if 1:
#            print("--------------")
#            rev = g.head()
#            for mode, _type, sha, _size, name in g.ls_tree(rev):
#                [last_rev] = g.history(rev, name, limit=1)
#                s = g.get_obj_size(sha) if _type == 'blob' else 0
#                msg = g.read_commit(last_rev)
#
#                print("%s %s %10d [%s]" % (_type, last_rev, s, name))
#
#        print("allocating 2nd instance")
#        print_data_usage()
#        g2 = Storage(path_to_repo, logging) # Need a git repository path here
#        g2.head()
#        print_data_usage()
#
#        print("allocating 3rd instance")
#        g3 = Storage(path_to_repo, logging) # Need a git repository path here
#        g3.head()
#        print_data_usage()


def test_suite():
    suite = unittest.TestSuite()
    if GitCommandMixin.git_bin:
        suite.addTest(unittest.makeSuite(GitTestCase))
        suite.addTest(unittest.makeSuite(TestParseCommit))
        suite.addTest(unittest.makeSuite(NormalTestCase))
        suite.addTest(unittest.makeSuite(UnicodeNameTestCase))
    else:
        print("SKIP: tracopt/versioncontrol/git/tests/PyGIT.py (git cli "
              "binary, 'git', not found)")
    suite.addTest(unittest.makeSuite(SizedDictTestCase))
    return suite


if __name__ == '__main__':
    unittest.main(defaultTest='test_suite')<|MERGE_RESOLUTION|>--- conflicted
+++ resolved
@@ -285,7 +285,6 @@
         rev = self._factory(True).getInstance().youngest_rev()
         self.assertNotEqual(rev, parent_rev)
 
-<<<<<<< HEAD
     @unittest.skipIf(os.name == 'nt', 'Control characters cannot be used in '
                                       'filesystem on Windows')
     def test_ls_tree_with_control_chars(self):
@@ -326,7 +325,7 @@
         validate(paths[0], 'false')
         validate(paths[1], 'true')
         validate(paths[1], 'false')
-=======
+
     def test_cat_file_with_large_files(self):
         # regression test for #13327
         # Note that you may want to run this with gevent, by installing gevent
@@ -342,8 +341,9 @@
 
         # 32 MiB of data, significantly more than you would usually get for
         # one call to read(2).
-        data = bytes(bytearray(xrange(256))) * (4 * 1024 * 32)
-        create_file(os.path.join(self.repos_path, 'ticket13327.txt'), data)
+        data = bytes(bytearray(range(256))) * (4 * 1024 * 32)
+        create_file(os.path.join(self.repos_path, 'ticket13327.txt'), data,
+                    'wb')
         self._git('add', 'ticket13327.txt')
         self._git_commit('-m', 'add ticket13327.txt',
                          date=datetime(2020, 11, 3, 23, 41, 00))
@@ -355,7 +355,6 @@
         self.assertEqual(32 * 1024 * 1024, len(content))
         self.assertEqual(bytes, type(content))
         self.assertEqual(data, content)
->>>>>>> 10e7b233
 
 
 class UnicodeNameTestCase(unittest.TestCase, GitCommandMixin):
