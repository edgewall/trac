--- conflicted
+++ resolved
@@ -16,14 +16,10 @@
   - "$HOME/src"
   - "$HOME/Library/Caches/Homebrew"
 before_install:
-<<<<<<< HEAD
 - set -e
-- test -n "$pyver" || pyver="$(python -c "$print_version")"
-=======
 - |
   : ${pyver:=$TRAVIS_PYTHON_VERSION}
   test -n "$pyver"
->>>>>>> 2dbac981
 - test -d "$HOME/.pip" || mkdir "$HOME/.pip"
 - |
   {
@@ -134,9 +130,9 @@
 - echo "$tracdb_version"
 before_script:
 - |  # Link Subversion bindings to the virtualenv.
-<<<<<<< HEAD
   if [ "$build" != minimum -a "$TRAVIS_OS_NAME" = osx ]; then
     python_global="$(brew --prefix python@3.9)/libexec/bin/python"
+    print_version='import sys; print("%d.%d" % sys.version_info[:2])'
     if [ "$($python_global -c "$print_version")" = "$(python -c "$print_version")" ]; then
       print_sitelib='from distutils.sysconfig import get_python_lib; print(get_python_lib())'
       sitelib_global="$($python_global -c "$print_sitelib")"
@@ -145,18 +141,6 @@
       ln -s "$sitelib_global/libsvn" "$sitelib_venv/libsvn"
       python -c 'from svn import core'
     fi
-=======
-  print_version='import sys; print("%d.%d" % sys.version_info[:2])'
-  if [ "$TRAVIS_OS_NAME" = linux -a "$build" != minimum -a \
-       "$(/usr/bin/python -c "$print_version")" = "$(python -c "$print_version")" ]
-  then
-    print_sitelib='from distutils.sysconfig import get_python_lib; print(get_python_lib())'
-    sitelib_global="$(/usr/bin/python -c "$print_sitelib")"
-    sitelib_venv="$(python -c "$print_sitelib")"
-    ln -s "$sitelib_global/svn" "$sitelib_venv/svn"
-    ln -s "$sitelib_global/libsvn" "$sitelib_venv/libsvn"
-    python -c 'from svn import core'
->>>>>>> 2dbac981
   fi
 - |
   case "$tracdb" in
