--- conflicted
+++ resolved
@@ -9,77 +9,6 @@
     - "$HOME/.cache/pip"
     - "$HOME/.pyenv"
     - "$HOME/venv-lib"
-<<<<<<< HEAD
-matrix:
-  include:
-    - os: linux
-      dist: trusty
-      python: 2.6
-      env: tracdb=
-    - os: linux
-      dist: trusty
-      python: 2.6
-      env: tracdb=sqlite
-    - os: linux
-      dist: trusty
-      python: 2.6
-      services: postgresql
-      env: tracdb=postgresql
-    - os: linux
-      dist: trusty
-      python: 2.6
-      services: mysql
-      env: tracdb=mysql
-    - os: linux
-      python: 2.7
-      virtualenv:
-        system_site_packages: true
-      env: tracdb= build=minimum
-    - os: linux
-      python: 2.7
-      virtualenv:
-        system_site_packages: true
-      env: tracdb=
-    - os: linux
-      python: 2.7
-      virtualenv:
-        system_site_packages: true
-      env: tracdb=sqlite
-    - os: linux
-      python: 2.7
-      virtualenv:
-        system_site_packages: true
-      services: postgresql
-      env: tracdb=postgresql
-    - os: linux
-      python: 2.7
-      virtualenv:
-        system_site_packages: true
-      services: mysql
-      env: tracdb=mysql
-    - os: osx
-      language: generic
-      env: pyver=2.6 tracdb=
-    - os: osx
-      language: generic
-      env: pyver=2.6 tracdb=sqlite
-    - os: osx
-      language: generic
-      env: pyver=2.6 tracdb=postgresql
-    - os: osx
-      language: generic
-      env: pyver=2.7 tracdb= build=minimum
-    - os: osx
-      language: generic
-      env: pyver=2.7 tracdb=
-    - os: osx
-      language: generic
-      env: pyver=2.7 tracdb=sqlite
-    - os: osx
-      language: generic
-      env: pyver=2.7 tracdb=postgresql
-=======
->>>>>>> 59de4ec2
 before_install:
   - print_version='import sys; print("%d.%d" % sys.version_info[:2])'
   - test -n "$pyver" || pyver="$(python -c "$print_version")"
@@ -145,11 +74,8 @@
   - pip list
 install:
   - |
-<<<<<<< HEAD
     if [ "$TRAVIS_OS_NAME" = linux -a "$build" != minimum -a \
-=======
-    if [ "$TRAVIS_OS_NAME" = linux -a "$TRAVIS_BUILD_STAGE_NAME" = Test -a \
->>>>>>> 59de4ec2
+         "$TRAVIS_BUILD_STAGE_NAME" = Test -a \
          "$(/usr/bin/python -c "$print_version")" = "$(python -c "$print_version")" ]
     then
       print_sitelib='from distutils.sysconfig import get_python_lib; print(get_python_lib())'
@@ -160,7 +86,6 @@
       python -c 'from svn import core'
     fi
   - |
-<<<<<<< HEAD
     requires='Genshi>=0.7 twill==0.9.1'
     case "$pyver" in
       2.6) requires="$requires lxml<4.3.0" ;;
@@ -175,18 +100,9 @@
     fi
     if [ "$tracdb" = postgresql ]; then requires="$requires psycopg2<2.8"; fi
     if [ "$tracdb" = mysql ]; then requires="$requires MySQL-python"; fi
-=======
-    requires='Genshi>=0.7 configobj Pygments docutils textile pytz twill==0.9.1'
-    case "$pyver" in
-      2.6) requires="$requires Babel<2.6.0 lxml<4.3.0" ;;
-      *)   requires="$requires Babel lxml" ;;
-    esac
-    if [ "$tracdb" = postgresql ]; then requires="$requires psycopg2<2.8"; fi
-    if [ "$tracdb" = mysql ]; then requires="$requires MySQL-python"; fi
     if [ "$TRAVIS_BUILD_STAGE_NAME" = Deploy ]; then
-        requires="$requires setuptools-git";
-    fi
->>>>>>> 59de4ec2
+      requires="$requires setuptools-git";
+    fi
     pip install $requires
     python -c 'import sys, pkg_resources as p; p.require(sys.argv[1:])' $requires
     pip list
@@ -199,21 +115,12 @@
     esac
     echo ".uri = $tracdb_uri" >Makefile.cfg
 script:
-<<<<<<< HEAD
   - echo "$tracdb_version"
   - |
-    targets=Trac.egg-info
-    if [ "$build" != minimum ]; then targets="$targets compile"; fi
-    targets="$targets unit-test functional-test"
-    make $targets
-notifications:
-  email:
-    recipients:
-      secure: lIn4a3G6ww61t3o12DS4aWwEwD6Hl2kxcsZgkxvhU2MgzviJ5j3EBV5F/BlbQmR1BqM51qgDOXoQTO+y9cvzAYBkIy/gfLqZjAl0hfZep6iGZgl1cnUW4c5i9+wkF8PzTaQm+q9gwlIQ7JVedWw9jzHBIn80tCgTcavahAzyelk=
-=======
-  - if [ -n "$tracdb_version" ]; then echo "$tracdb_version"; fi
-  - if [ "$TRAVIS_BUILD_STAGE_NAME" = Deploy ]; then make compile; fi
-  - if [ "$TRAVIS_BUILD_STAGE_NAME" = Test ]; then make Trac.egg-info unit-test functional-test; fi
+    if [ "$build" != minimum ]; then make compile; fi
+    if [ "$TRAVIS_BUILD_STAGE_NAME" = Test ]; then
+      make Trac.egg-info unit-test functional-test;
+    fi
 notifications:
   email:
     recipients:
@@ -242,6 +149,11 @@
       python: 2.7
       virtualenv:
         system_site_packages: true
+      env: tracdb= build=minimum
+    - os: linux
+      python: 2.7
+      virtualenv:
+        system_site_packages: true
       env: tracdb=
     - os: linux
       python: 2.7
@@ -269,6 +181,9 @@
     - os: osx
       language: generic
       env: pyver=2.6 tracdb=postgresql
+    - os: osx
+      language: generic
+      env: pyver=2.7 tracdb= build=minimum
     - os: osx
       language: generic
       env: pyver=2.7 tracdb=
@@ -301,5 +216,4 @@
           skip_cleanup: true
           on:
             repo: edgewall/trac
-            all_branches: true
->>>>>>> 59de4ec2
+            all_branches: true