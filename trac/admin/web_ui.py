# -*- coding: utf-8 -*-
#
# Copyright (C) 2005-2019 Edgewall Software
# Copyright (C) 2005 Jonas Borgström <jonas@edgewall.com>
# All rights reserved.
#
# This software is licensed as described in the file COPYING, which
# you should have received as part of this distribution. The terms
# are also available at https://trac.edgewall.org/wiki/TracLicense.
#
# This software consists of voluntary contributions made by many
# individuals. For the exact contribution history, see the revision
# history and logs, available at https://trac.edgewall.org/.
#
# Author: Jonas Borgström <jonas@edgewall.com>

import os
import pkg_resources
import re
import shutil
from functools import partial

from trac import log
from trac.admin.api import IAdminPanelProvider
from trac.core import *
from trac.loader import get_plugin_info
from trac.log import LOG_LEVELS, LOG_LEVEL_ALIASES, LOG_LEVEL_ALIASES_MAP
from trac.perm import IPermissionRequestor, PermissionExistsError, \
                      PermissionSystem
from trac.util.datefmt import all_timezones, pytz
from trac.util.html import tag
from trac.util.text import exception_to_unicode, unicode_from_base64, \
                           unicode_to_base64
from trac.util.translation import _, Locale, get_available_locales, \
                                  ngettext, tag_
from trac.web.api import HTTPNotFound, IRequestHandler, \
                         is_valid_default_handler
from trac.web.chrome import Chrome, INavigationContributor, \
                            ITemplateProvider, add_notice, add_stylesheet, \
                            add_warning
from trac.wiki.formatter import format_to_html


_valid_log_levels = set()
_valid_log_levels.update(log.LOG_LEVELS)
_valid_log_levels.update(log.LOG_LEVEL_ALIASES)


class AdminModule(Component):
    """Web administration interface provider and panel manager."""

    implements(INavigationContributor, IRequestHandler, ITemplateProvider)

    panel_providers = ExtensionPoint(IAdminPanelProvider)

    # INavigationContributor methods

    def get_active_navigation_item(self, req):
        return 'admin'

    def get_navigation_items(self, req):
        # The 'Admin' navigation item is only visible if at least one
        # admin panel is available
        panels, providers = self._get_panels(req)
        if panels:
            yield 'mainnav', 'admin', tag.a(_("Admin"), href=req.href.admin())

    # IRequestHandler methods

    def match_request(self, req):
        match = re.match('/admin(?:/([^/]+)(?:/([^/]+)(?:/(.+))?)?)?$',
                         req.path_info)
        if match:
            req.args['cat_id'] = match.group(1)
            req.args['panel_id'] = match.group(2)
            req.args['path_info'] = match.group(3)
            return True

    def process_request(self, req):
        panels, providers = self._get_panels(req)
        if not panels:
            raise HTTPNotFound(_("No administration panels available"))

        def _panel_order(panel):
            items = panel[::2]
            return items[0] != 'general', items != ('general', 'basics'), items
        panels.sort(key=_panel_order)

        cat_id = req.args.get('cat_id') or panels[0][0]
        panel_id = req.args.get('panel_id')
        path_info = req.args.get('path_info')
        if not panel_id:
            try:
                panel_id = \
                    filter(lambda panel: panel[0] == cat_id, panels)[0][2]
            except IndexError:
                raise HTTPNotFound(_("Unknown administration panel"))

        provider = providers.get((cat_id, panel_id))
        if not provider:
            raise HTTPNotFound(_("Unknown administration panel"))

        resp = provider.render_admin_panel(req, cat_id, panel_id, path_info)
        template, data = resp[:2]

        data.update({
            'active_cat': cat_id, 'active_panel': panel_id,
            'panel_href': partial(req.href, 'admin', cat_id, panel_id),
            'panels': [{
                'category': {'id': panel[0], 'label': panel[1]},
                'panel': {'id': panel[2], 'label': panel[3]}
            } for panel in panels]
        })

        add_stylesheet(req, 'common/css/admin.css')
        return resp

    # ITemplateProvider methods

    def get_htdocs_dirs(self):
        return []

    def get_templates_dirs(self):
        return [pkg_resources.resource_filename('trac.admin', 'templates')]

    # Internal methods

    def _get_panels(self, req):
        """Return a list of available admin panels."""
        panels = []
        providers = {}

        for provider in self.panel_providers:
            p = list(provider.get_admin_panels(req) or [])
            for panel in p:
                providers[(panel[0], panel[2])] = provider
            panels += p

        return panels, providers


def _save_config(config, req, log, notices=None):
    """Try to save the config, and display either a success notice or a
    failure warning.
    """
    try:
        config.save()
        if notices is None:
            notices = [_("Your changes have been saved.")]
        for notice in notices:
            add_notice(req, notice)
    except Exception as e:
        log.error("Error writing to trac.ini: %s", exception_to_unicode(e))
        add_warning(req, _("Error writing to trac.ini, make sure it is "
                           "writable by the web server. Your changes have "
                           "not been saved."))


class BasicsAdminPanel(Component):

    implements(IAdminPanelProvider)

    request_handlers = ExtensionPoint(IRequestHandler)

    # IAdminPanelProvider methods

    def get_admin_panels(self, req):
        if 'TRAC_ADMIN' in req.perm('admin', 'general/basics'):
            yield ('general', _("General"), 'basics', _("Basic Settings"))

    def render_admin_panel(self, req, cat, page, path_info):
        valid_default_handlers = [handler.__class__.__name__
                                  for handler in self.request_handlers
                                  if is_valid_default_handler(handler)]
        if Locale:
            locale_ids = get_available_locales()
            locales = [Locale.parse(locale) for locale in locale_ids]
            # don't use str(locale) to prevent storing expanded locale
            # identifier, see #11258
            languages = sorted((id, locale.display_name)
                               for id, locale in zip(locale_ids, locales))
        else:
            locale_ids, locales, languages = [], [], []

        if req.method == 'POST':
            for option in ('name', 'url', 'descr'):
                self.config.set('project', option, req.args.get(option))

            default_handler = req.args.get('default_handler')
            self.config.set('trac', 'default_handler', default_handler)

            default_timezone = req.args.get('default_timezone')
            if default_timezone not in all_timezones:
                default_timezone = ''
            self.config.set('trac', 'default_timezone', default_timezone)

            default_language = req.args.get('default_language')
            if default_language not in locale_ids:
                default_language = ''
            self.config.set('trac', 'default_language', default_language)

            default_date_format = req.args.get('default_date_format')
            if default_date_format != 'iso8601':
                default_date_format = ''
            self.config.set('trac', 'default_date_format',
                            default_date_format)

            default_dateinfo_format = req.args.get('default_dateinfo_format')
            if default_dateinfo_format not in ('relative', 'absolute'):
                default_dateinfo_format = 'relative'
            self.config.set('trac', 'default_dateinfo_format',
                            default_dateinfo_format)

            _save_config(self.config, req, self.log)
            req.redirect(req.href.admin(cat, page))

        default_handler = self.config.get('trac', 'default_handler')
        default_timezone = self.config.get('trac', 'default_timezone')
        default_language = self.config.get('trac', 'default_language')
        default_date_format = self.config.get('trac', 'default_date_format')
        default_dateinfo_format = self.config.get('trac',
                                                  'default_dateinfo_format')

        data = {
            'default_handler': default_handler,
            'valid_default_handlers': sorted(valid_default_handlers),
            'default_timezone': default_timezone,
            'timezones': all_timezones,
            'has_pytz': pytz is not None,
            'default_language': default_language.replace('-', '_'),
            'languages': languages,
            'default_date_format': default_date_format,
            'default_dateinfo_format': default_dateinfo_format,
            'has_babel': Locale is not None,
        }
        Chrome(self.env).add_textarea_grips(req)
        return 'admin_basics.html', data


class LoggingAdminPanel(Component):

    implements(IAdminPanelProvider)

    # IAdminPanelProvider methods

    def get_admin_panels(self, req):
        if 'TRAC_ADMIN' in req.perm('admin', 'general/logging'):
            yield ('general', _("General"), 'logging', _("Logging"))

    def render_admin_panel(self, req, cat, page, path_info):
        log_type = self.env.log_type
        log_level = self.env.log_level
        log_file = self.env.log_file
        log_dir = self.env.log_dir

        log_types = [
            dict(name='none', label=_("None"),
                 selected=log_type == 'none', disabled=False),
            dict(name='stderr', label=_("Console"),
                 selected=log_type == 'stderr', disabled=False),
            dict(name='file', label=_("File"),
                 selected=log_type == 'file', disabled=False),
            dict(name='syslog', label=_("Syslog"),
                 selected=log_type in ('unix', 'syslog'),
                 disabled=os.name != 'posix'),
            dict(name='eventlog', label=_("Windows event log"),
                 selected=log_type in ('winlog', 'eventlog', 'nteventlog'),
                 disabled=os.name != 'nt'),
        ]

        if req.method == 'POST':
            changed = False

            new_type = req.args.get('log_type')
            if new_type not in [t['name'] for t in log_types]:
                raise TracError(
                    _("Unknown log type %(type)s", type=new_type),
                    _("Invalid log type")
                )
            new_file = req.args.get('log_file', log_file)
            if not new_file:
                raise TracError(_("You must specify a log file"),
                                _("Missing field"))
            new_level = req.args.get('log_level', log_level)
            if new_level not in _valid_log_levels:
                raise TracError(
                    _("Unknown log level %(level)s", level=new_level),
                    _("Invalid log level"))

            # Create logger to be sure the configuration is valid.
            new_file_path = new_file
            if not os.path.isabs(new_file_path):
                new_file_path = os.path.join(self.env.log_dir, new_file)
            try:
                logger, handler = \
                    self.env.create_logger(new_type, new_file_path, new_level,
                                           self.env.log_format)
            except Exception as e:
                add_warning(req,
                            tag_("Changes not saved. Logger configuration "
                                 "error: %(error)s. Inspect the log for more "
                                 "information.",
                                 error=tag.code(exception_to_unicode(e))))
                self.log.error("Logger configuration error: %s",
                               exception_to_unicode(e, traceback=True))
            else:
                handler.close()
                if new_type != log_type:
                    self.config.set('logging', 'log_type', new_type)
                    changed = True
                    log_type = new_type

                if new_level != log_level:
                    self.config.set('logging', 'log_level', new_level)
                    changed = True
                    log_level = new_level

                if new_file != log_file:
                    self.config.set('logging', 'log_file', new_file)
                    changed = True
                    log_file = new_file

            if changed:
                _save_config(self.config, req, self.log),
            req.redirect(req.href.admin(cat, page))

        # Order log levels by priority value, with aliases excluded.
        all_levels = sorted(log.LOG_LEVEL_MAP, key=log.LOG_LEVEL_MAP.get,
                            reverse=True)
        log_levels = [level for level in all_levels if level in log.LOG_LEVELS]
        log_level = LOG_LEVEL_ALIASES_MAP.get(log_level, log_level)

        data = {
            'type': log_type, 'types': log_types,
            'level': log_level, 'levels': log_levels,
            'file': log_file, 'dir': log_dir
        }
        return 'admin_logging.html', {'log': data}


class PermissionAdminPanel(Component):

    implements(IAdminPanelProvider, IPermissionRequestor)

    # IPermissionRequestor methods
    def get_permission_actions(self):
        actions = ['PERMISSION_GRANT', 'PERMISSION_REVOKE']
        return actions + [('PERMISSION_ADMIN', actions)]

    # IAdminPanelProvider methods
    def get_admin_panels(self, req):
        perm = req.perm('admin', 'general/perm')
        if 'PERMISSION_GRANT' in perm or 'PERMISSION_REVOKE' in perm:
            yield ('general', _("General"), 'perm', _("Permissions"))

    def render_admin_panel(self, req, cat, page, path_info):
        perm = PermissionSystem(self.env)
        all_actions = perm.get_actions()

        if req.method == 'POST':
            subject = req.args.get('subject', '').strip()
            target = req.args.get('target', '').strip()
            action = req.args.get('action')
            group = req.args.get('group', '').strip()

            if subject and subject.isupper() or \
                    group and group.isupper() or \
                    target and target.isupper():
                raise TracError(_("All upper-cased tokens are reserved for "
                                  "permission names."))

            # Grant permission to subject
            if 'add' in req.args and subject and action:
                req.perm('admin', 'general/perm').require('PERMISSION_GRANT')
                if action not in all_actions:
                    raise TracError(_("Unknown action"))
                req.perm.require(action)
                try:
                    perm.grant_permission(subject, action)
                except TracError as e:
                    add_warning(req, e)
                else:
                    add_notice(req, _("The subject %(subject)s has been "
                                      "granted the permission %(action)s.",
                                      subject=subject, action=action))

            # Add subject to group
            elif 'add' in req.args and subject and group:
                req.perm('admin', 'general/perm').require('PERMISSION_GRANT')
<<<<<<< HEAD
                for action in sorted(
                        perm.get_user_permissions(group, expand_meta=False)):
                    req.perm.require(action,
                        message=_("The subject %(subject)s was not added to "
                                  "the group %(group)s because the group has "
                                  "%(perm)s permission and users cannot grant "
                                  "permissions they don't possess.",
                                  subject=subject, group=group, perm=action))
                try:
=======
                for action in perm.get_user_permissions(group):
                    if not action in all_actions: # plugin disabled?
                        self.env.log.warn("Adding %s to group %s: "
                            "Permission %s unavailable, skipping perm check.",
                            subject, group, action)
                    else:
                        req.perm.require(action,
                            message=_("The subject %(subject)s was not added "
                                      "to the group %(group)s. The group has "
                                      "%(perm)s permission and you cannot "
                                      "grant permissions you don't possess.",
                                      subject=subject, group=group,
                                      perm=action))
                if (subject, group) not in all_permissions:
>>>>>>> 60b7bf9f
                    perm.grant_permission(subject, group)
                except TracError as e:
                    add_warning(req, e)
                else:
                    add_notice(req, _("The subject %(subject)s has been "
                                      "added to the group %(group)s.",
                                      subject=subject, group=group))

            # Copy permissions to subject
            elif 'copy' in req.args and subject and target:
                req.perm('admin', 'general/perm').require('PERMISSION_GRANT')

                subject_permissions = perm.get_users_dict().get(subject, [])
                if not subject_permissions:
                    add_warning(req, _("The subject %(subject)s does not "
                                       "have any permissions.",
                                       subject=subject))

                for action in subject_permissions:
                    if action not in all_actions:  # plugin disabled?
                        self.log.warning("Skipped granting %s to %s: "
                                         "permission unavailable.",
                                         action, target)
                    else:
                        if action not in req.perm:
                            add_warning(req,
                                        _("The permission %(action)s was "
                                          "not granted to %(subject)s "
                                          "because users cannot grant "
                                          "permissions they don't possess.",
                                          action=action, subject=subject))
                            continue
                        try:
                            perm.grant_permission(target, action)
                        except PermissionExistsError:
                            pass
                        else:
                            add_notice(req, _("The subject %(subject)s has "
                                              "been granted the permission "
                                              "%(action)s.",
                                              subject=target, action=action))
                req.redirect(req.href.admin(cat, page))

            # Remove permissions action
            elif 'remove' in req.args and 'sel' in req.args:
                req.perm('admin', 'general/perm').require('PERMISSION_REVOKE')
                for key in req.args.getlist('sel'):
                    subject, action = key.split(':', 1)
                    subject = unicode_from_base64(subject)
                    action = unicode_from_base64(action)
                    if (subject, action) in perm.get_all_permissions():
                        perm.revoke_permission(subject, action)
                add_notice(req, _("The selected permissions have been "
                                  "revoked."))

            req.redirect(req.href.admin(cat, page))

        return 'admin_perms.html', {
            'actions': all_actions,
            'allowed_actions': [a for a in all_actions if a in req.perm],
            'perms': perm.get_users_dict(),
            'groups': perm.get_groups_dict(),
            'unicode_to_base64': unicode_to_base64
        }


class PluginAdminPanel(Component):

    implements(IAdminPanelProvider)

    # IAdminPanelProvider methods

    def get_admin_panels(self, req):
        if 'TRAC_ADMIN' in req.perm('admin', 'general/plugin'):
            yield ('general', _("General"), 'plugin', _("Plugins"))

    def render_admin_panel(self, req, cat, page, path_info):
        if req.method == 'POST':
            if 'install' in req.args:
                self._do_install(req)
            elif 'uninstall' in req.args:
                self._do_uninstall(req)
            else:
                self._do_update(req)
            anchor = ''
            if 'plugin' in req.args:
                anchor = '#no%d' % (req.args.getint('plugin') + 1)
            req.redirect(req.href.admin(cat, page) + anchor)

        return self._render_view(req)

    # Internal methods

    def _do_install(self, req):
        """Install a plugin."""
        if 'plugin_file' not in req.args:
            raise TracError(_("No file uploaded"))
        upload = req.args['plugin_file']
        if isinstance(upload, unicode) or not upload.filename:
            raise TracError(_("No file uploaded"))
        plugin_filename = upload.filename.replace('\\', '/').replace(':', '/')
        plugin_filename = os.path.basename(plugin_filename)
        if not plugin_filename:
            raise TracError(_("No file uploaded"))
        if not plugin_filename.endswith('.egg') and \
                not plugin_filename.endswith('.py'):
            raise TracError(_("Uploaded file is not a Python source file or "
                              "egg"))

        target_path = os.path.join(self.env.plugins_dir, plugin_filename)
        if os.path.isfile(target_path):
            raise TracError(_("Plugin %(name)s already installed",
                              name=plugin_filename))

        self.log.info("Installing plugin %s", plugin_filename)
        flags = os.O_CREAT + os.O_WRONLY + os.O_EXCL
        try:
            flags += os.O_BINARY
        except AttributeError:
            # OS_BINARY not available on every platform
            pass
        with os.fdopen(os.open(target_path, flags, 0o666), 'w') as target_file:
            shutil.copyfileobj(upload.file, target_file)
            self.log.info("Plugin %s installed to %s", plugin_filename,
                          target_path)
        # TODO: Validate that the uploaded file is a valid Trac plugin

        # Make the environment reset itself on the next request
        self.env.config.touch()

    def _do_uninstall(self, req):
        """Uninstall a plugin."""
        plugin_filename = req.args.get('plugin_filename')
        if not plugin_filename:
            return
        plugin_path = os.path.join(self.env.plugins_dir, plugin_filename)
        if not os.path.isfile(plugin_path):
            return
        self.log.info("Uninstalling plugin %s", plugin_filename)
        os.remove(plugin_path)

        # Make the environment reset itself on the next request
        self.env.config.touch()

    def _do_update(self, req):
        """Update component enable state."""
        components = req.args.getlist('component')
        enabled = req.args.getlist('enable')
        added, removed = [], []

        # FIXME: this needs to be more intelligent and minimize multiple
        # component names to prefix rules

        for component in components:
            is_enabled = bool(self.env.is_component_enabled(component))
            must_enable = component in enabled
            if is_enabled != must_enable:
                self.config.set('components', component,
                                'disabled' if is_enabled else 'enabled')
                self.log.info("%sabling component %s",
                              "Dis" if is_enabled else "En", component)
                if must_enable:
                    added.append(component)
                else:
                    removed.append(component)

        if added or removed:
            def make_list(items):
                parts = [item.rsplit('.', 1) for item in items]
                return tag.table(tag.tbody(
                    tag.tr(tag.td(c, class_='trac-name'),
                           tag.td('(%s.*)' % m, class_='trac-name'))
                    for m, c in parts), class_='trac-pluglist')

            added.sort()
            removed.sort()
            notices = []
            if removed:
                msg = ngettext("The following component has been disabled:",
                               "The following components have been disabled:",
                               len(removed))
                notices.append(tag(msg, make_list(removed)))
            if added:
                msg = ngettext("The following component has been enabled:",
                               "The following components have been enabled:",
                               len(added))
                notices.append(tag(msg, make_list(added)))

            # set the default value of options for only the enabled components
            for component in added:
                self.config.set_defaults(component=component)
            _save_config(self.config, req, self.log, notices)

    def _render_view(self, req):
        plugins = get_plugin_info(self.env, include_core=True)

        def safe_wiki_to_html(context, text):
            try:
                return format_to_html(self.env, context, text)
            except Exception as e:
                self.log.error("Unable to render component documentation: %s",
                               exception_to_unicode(e, traceback=True))
                return tag.pre(text)

        data = {
            'plugins': plugins, 'show': req.args.get('show'),
            'readonly': not os.access(self.env.plugins_dir,
                                      os.F_OK + os.W_OK),
            'safe_wiki_to_html': safe_wiki_to_html,
        }
        return 'admin_plugins.html', data<|MERGE_RESOLUTION|>--- conflicted
+++ resolved
@@ -387,32 +387,16 @@
             # Add subject to group
             elif 'add' in req.args and subject and group:
                 req.perm('admin', 'general/perm').require('PERMISSION_GRANT')
-<<<<<<< HEAD
                 for action in sorted(
                         perm.get_user_permissions(group, expand_meta=False)):
                     req.perm.require(action,
-                        message=_("The subject %(subject)s was not added to "
-                                  "the group %(group)s because the group has "
-                                  "%(perm)s permission and users cannot grant "
-                                  "permissions they don't possess.",
-                                  subject=subject, group=group, perm=action))
+                        message=_("The subject %(subject)s was not added "
+                                  "to the group %(group)s. The group has "
+                                  "%(perm)s permission and you cannot "
+                                  "grant permissions you don't possess.",
+                                  subject=subject, group=group,
+                                  perm=action))
                 try:
-=======
-                for action in perm.get_user_permissions(group):
-                    if not action in all_actions: # plugin disabled?
-                        self.env.log.warn("Adding %s to group %s: "
-                            "Permission %s unavailable, skipping perm check.",
-                            subject, group, action)
-                    else:
-                        req.perm.require(action,
-                            message=_("The subject %(subject)s was not added "
-                                      "to the group %(group)s. The group has "
-                                      "%(perm)s permission and you cannot "
-                                      "grant permissions you don't possess.",
-                                      subject=subject, group=group,
-                                      perm=action))
-                if (subject, group) not in all_permissions:
->>>>>>> 60b7bf9f
                     perm.grant_permission(subject, group)
                 except TracError as e:
                     add_warning(req, e)
