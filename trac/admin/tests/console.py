# -*- coding: utf-8 -*-
# 
# Copyright (C) 2004-2009 Edgewall Software
# All rights reserved.
#
# This software is licensed as described in the file COPYING, which
# you should have received as part of this distribution. The terms
# are also available at http://trac.edgewall.org/wiki/TracLicense.
#
# This software consists of voluntary contributions made by many
# individuals. For the exact contribution history, see the revision
# history and logs, available at http://trac.edgewall.org/log/.
#
# Author: Tim Moloney <t.moloney@verizon.net>

import difflib
import os
import re
import sys
import unittest
from StringIO import StringIO

# IAdminCommandProvider implementations
import trac.admin.api
import trac.attachment
import trac.perm
import trac.ticket.admin
import trac.versioncontrol.admin
import trac.versioncontrol.api
import trac.versioncontrol.web_ui
import trac.wiki.admin

# IPermissionRequestor implementations (for 'permission' related tests)
import trac.about
import trac.admin.web_ui
import trac.config
import trac.ticket.api
import trac.ticket.report
import trac.ticket.roadmap
import trac.ticket.web_ui
import trac.search.web_ui
import trac.timeline.web_ui
import trac.wiki.web_ui

<<<<<<< HEAD

=======
from trac.config import Configuration
from trac.env import Environment
>>>>>>> 90dcb237
from trac.admin import console, console_date_format
from trac.config import Configuration
from trac.db import DatabaseManager
from trac.test import EnvironmentStub
from trac.util import read_file
from trac.util.datefmt import format_date, get_date_format_hint
from trac.web.tests.session import _prep_session_table

STRIP_TRAILING_SPACE = re.compile(r'( +)$', re.MULTILINE)


def load_expected_results(file, pattern):
    """Reads the file, named file, which contains test results separated by the
    regular expression pattern.

    The test results are returned as a dictionary.
    """
    expected = {}
    compiled_pattern = re.compile(pattern)
    f = open(file, 'r')
    for line in f:
        line = line.rstrip().decode('utf-8')
        match = compiled_pattern.search(line)
        if match:
            test = match.groups()[0]
            expected[test] = ''
        else:
            expected[test] += line + '\n'
    f.close()
    return expected


class TracadminTestCase(unittest.TestCase):
    """
    Tests the output of trac-admin and is meant to be used with
    .../trac/tests.py.
    """

    expected_results = load_expected_results(
            os.path.join(os.path.split(__file__)[0], 'console-tests.txt'),
            '===== (test_[^ ]+) =====')

    def setUp(self):
        self.env = EnvironmentStub(default_data=True, enable=('trac.*',),
                                   disable=('trac.tests.*',))
        self._admin = console.TracAdmin()
        self._admin.env_set('', self.env)

        # Set test date to 11th Jan 2004
        self._test_date = '2004-01-11'

    def tearDown(self):
        self.env = None

    def _execute(self, cmd, strip_trailing_space=True, input=None):
        _in = sys.stdin
        _err = sys.stderr
        _out = sys.stdout
        try:
            if input:
                sys.stdin = StringIO(input)
            sys.stderr = sys.stdout = out = StringIO()
            setattr(out, 'encoding', 'utf-8') # fake output encoding
            retval = None
            try:
                retval = self._admin.onecmd(cmd)
            except SystemExit, e:
                pass
            value = out.getvalue()
            if isinstance(value, str): # reverse what print_listing did
                value = value.decode('utf-8')
            # DEBUG: uncomment in case of `AssertionError: 0 != 2` in tests
            #if retval != 0:
            #    print>>_err, value
            if strip_trailing_space:
                return retval, STRIP_TRAILING_SPACE.sub('', value)
            else:
                return retval, value
        finally:
            sys.stdin = _in
            sys.stderr = _err
            sys.stdout = _out

    def assertEqual(self, expected_results, output):
        if not (isinstance(expected_results, basestring) and \
                isinstance(output, basestring)):
            return unittest.TestCase.assertEqual(self, expected_results, output)
        def diff():
            # Create a useful delta between the output and the expected output
            output_lines = ['%s\n' % x for x in output.split('\n')]
            expected_lines = ['%s\n' % x for x in expected_results.split('\n')]
            return ''.join(difflib.unified_diff(expected_lines, output_lines, 
                                                'expected', 'actual'))
        if '[...]' in expected_results:
            m = re.match(expected_results.replace('[...]', '.*'), output,
                         re.MULTILINE)
            unittest.TestCase.assertTrue(self, m, 
                                         "%r != %r\n%s" % (expected_results,
                                                           output, diff()))
        else:
            unittest.TestCase.assertEqual(self, expected_results, output, 
                                          "%r != %r\n%s" % (expected_results,
                                                            output, diff()))
    # Help test

    def test_help_ok(self):
        """
        Tests the 'help' command in trac-admin.  Since the 'help' command
        has no command arguments, it is hard to call it incorrectly.  As
        a result, there is only this one test.
        """
        from trac import __version__

        test_name = sys._getframe().f_code.co_name
        d = {'version': __version__,
             'date_format_hint': get_date_format_hint()}
        expected_results = self.expected_results[test_name] % d
        rv, output = self._execute('help')
        self.assertEqual(0, rv)
        self.assertEqual(expected_results, output)

    # Attachment tests
    
    def test_attachment_list_empty(self):
        """
        Tests the 'attachment list' command in trac-admin, on a wiki page that
        doesn't have any attachments.
        """
        # FIXME: Additional tests should be written for the other 'attachment'
        #        commands. This requires being able to control the current
        #        time, which in turn would require centralizing the time
        #        provider, for example in the environment object.
        test_name = sys._getframe().f_code.co_name
        rv, output = self._execute('attachment list wiki:WikiStart')
        self.assertEqual(0, rv)
        self.assertEqual(self.expected_results[test_name], output)
    
    # Config tests
    
    def test_config_get(self):
        """
        Tests the 'config get' command in trac-admin.  This particular
        test gets the project name from the config.
        """
        test_name = sys._getframe().f_code.co_name
        self.env.config.set('project', 'name', 'Test project')
        rv, output = self._execute('config get project name')
        self.assertEqual(0, rv)
        self.assertEqual(self.expected_results[test_name], output)

    def test_config_set(self):
        """
        Tests the 'config set' command in trac-admin.  This particular
        test sets the project name using an option value containing a space.
        """
        test_name = sys._getframe().f_code.co_name
        rv, output = self._execute('config set project name "Test project"')
        self.assertEqual(0, rv)
        self.assertEqual(self.expected_results[test_name], output)
        self.assertEqual('Test project',
                         self.env.config.get('project', 'name'))

    def test_config_remove(self):
        """
        Tests the 'config remove' command in trac-admin.  This particular
        test removes the project name from the config, therefore reverting
        the option to the default value.
        """
        test_name = sys._getframe().f_code.co_name
        self.env.config.set('project', 'name', 'Test project')
        rv, output = self._execute('config remove project name')
        self.assertEqual(0, rv)
        self.assertEqual(self.expected_results[test_name], output)
        self.assertEqual('My Project', self.env.config.get('project', 'name'))

    # Permission tests

    def test_permission_list_ok(self):
        """
        Tests the 'permission list' command in trac-admin.  Since this command
        has no command arguments, it is hard to call it incorrectly.  As
        a result, there is only this one test.
        """
        test_name = sys._getframe().f_code.co_name
        rv, output = self._execute('permission list')
        self.assertEqual(0, rv)
        self.assertEqual(self.expected_results[test_name], output)

    def test_permission_add_one_action_ok(self):
        """
        Tests the 'permission add' command in trac-admin.  This particular
        test passes valid arguments to add one permission and checks for
        success.
        """
        test_name = sys._getframe().f_code.co_name
        self._execute('permission add test_user WIKI_VIEW')
        rv, output = self._execute('permission list')
        self.assertEqual(0, rv)
        self.assertEqual(self.expected_results[test_name], output)

    def test_permission_add_multiple_actions_ok(self):
        """
        Tests the 'permission add' command in trac-admin.  This particular
        test passes valid arguments to add multiple permissions and checks for
        success.
        """
        test_name = sys._getframe().f_code.co_name
        self._execute('permission add test_user LOG_VIEW FILE_VIEW')
        rv, output = self._execute('permission list')
        self.assertEqual(0, rv)
        self.assertEqual(self.expected_results[test_name], output)

    def test_permission_remove_one_action_ok(self):
        """
        Tests the 'permission remove' command in trac-admin.  This particular
        test passes valid arguments to remove one permission and checks for
        success.
        """
        test_name = sys._getframe().f_code.co_name
        self._execute('permission remove anonymous TICKET_MODIFY')
        rv, output = self._execute('permission list')
        self.assertEqual(0, rv)
        self.assertEqual(self.expected_results[test_name], output)

    def test_permission_remove_multiple_actions_ok(self):
        """
        Tests the 'permission remove' command in trac-admin.  This particular
        test passes valid arguments to remove multiple permission and checks
        for success.
        """
        test_name = sys._getframe().f_code.co_name
        self._execute('permission remove anonymous WIKI_CREATE WIKI_MODIFY')
        rv, output = self._execute('permission list')
        self.assertEqual(0, rv)
        self.assertEqual(self.expected_results[test_name], output)

    def test_permission_remove_all_actions_for_user(self):
        """
        Tests the 'permission remove' command in trac-admin.  This particular
        test removes all permissions for anonymous.
        """
        test_name = sys._getframe().f_code.co_name
        self._execute('permission remove anonymous *')
        rv, output = self._execute('permission list')
        self.assertEqual(0, rv)
        self.assertEqual(self.expected_results[test_name], output)

    def test_permission_remove_action_for_all_users(self):
        """
        Tests the 'permission remove' command in trac-admin.  This particular
        test removes the TICKET_CREATE permission from all users.
        """
        test_name = sys._getframe().f_code.co_name
        self._execute('permission add anonymous TICKET_CREATE')
        self._execute('permission remove * TICKET_CREATE')
        rv, output = self._execute('permission list')
        self.assertEqual(0, rv)
        self.assertEqual(self.expected_results[test_name], output)

    def test_permission_remove_unknown_user(self):
        """
        Tests the 'permission remove' command in trac-admin.  This particular
        test tries removing a permission from an unknown user.
        """
        test_name = sys._getframe().f_code.co_name
        rv, output = self._execute('permission remove joe TICKET_VIEW')
        self.assertEqual(2, rv)
        self.assertEqual(self.expected_results[test_name], output)

    def test_permission_remove_action_not_granted(self):
        """
        Tests the 'permission remove' command in trac-admin.  This particular
        test tries removing TICKET_CREATE from user anonymous, who doesn't
        have that permission.
        """
        test_name = sys._getframe().f_code.co_name
        rv, output = self._execute('permission remove anonymous TICKET_CREATE')
        self.assertEqual(2, rv)
        self.assertEqual(self.expected_results[test_name], output)

    def test_permission_export_ok(self):
        """
        Tests the 'permission export' command in trac-admin.  This particular
        test exports the default permissions to stdout.
        """
        test_name = sys._getframe().f_code.co_name
        rv, output = self._execute('permission export')
        self.assertEqual(0, rv)
        self.assertEqual(self.expected_results[test_name], output)

    def test_permission_import_ok(self):
        """
        Tests the 'permission import' command in trac-admin.  This particular
        test exports additional permissions, removes them and imports them back.
        """
        test_name = sys._getframe().f_code.co_name
        self._execute('permission add test_user WIKI_VIEW')
        self._execute('permission add test_user TICKET_VIEW')
        rv, output = self._execute('permission export')
        self._execute('permission remove test_user *')
        rv, output = self._execute('permission import', input=output)
        self.assertEqual(0, rv)
        self.assertEqual('', output)
        rv, output = self._execute('permission list')
        self.assertEqual(0, rv)
        self.assertEqual(self.expected_results[test_name], output)

    # Component tests

    def test_component_list_ok(self):
        """
        Tests the 'component list' command in trac-admin.  Since this command
        has no command arguments, it is hard to call it incorrectly.  As
        a result, there is only this one test.
        """
        test_name = sys._getframe().f_code.co_name
        rv, output = self._execute('component list')
        self.assertEqual(0, rv)
        self.assertEqual(self.expected_results[test_name], output)

    def test_component_add_ok(self):
        """
        Tests the 'component add' command in trac-admin.  This particular
        test passes valid arguments and checks for success.
        """
        test_name = sys._getframe().f_code.co_name
        self._execute('component add new_component new_user')
        rv, output = self._execute('component list')
        self.assertEqual(0, rv)
        self.assertEqual(self.expected_results[test_name], output)

    def test_component_add_error_already_exists(self):
        """
        Tests the 'component add' command in trac-admin.  This particular
        test passes a component name that already exists and checks for an
        error message.
        """
        test_name = sys._getframe().f_code.co_name
        rv, output = self._execute('component add component1 new_user')
        self.assertEqual(2, rv)
        self.assertEqual(self.expected_results[test_name], output)

    def test_component_rename_ok(self):
        """
        Tests the 'component rename' command in trac-admin.  This particular
        test passes valid arguments and checks for success.
        """
        test_name = sys._getframe().f_code.co_name
        self._execute('component rename component1 changed_name')
        rv, output = self._execute('component list')
        self.assertEqual(0, rv)
        self.assertEqual(self.expected_results[test_name], output)

    def test_component_rename_error_bad_component(self):
        """
        Tests the 'component rename' command in trac-admin.  This particular
        test tries to rename a component that does not exist.
        """
        test_name = sys._getframe().f_code.co_name
        rv, output = self._execute('component rename bad_component changed_name')
        self.assertEqual(2, rv)
        self.assertEqual(self.expected_results[test_name], output)

    def test_component_rename_error_bad_new_name(self):
        """
        Tests the 'component rename' command in trac-admin.  This particular
        test tries to rename a component to a name that already exists.
        """
        test_name = sys._getframe().f_code.co_name
        rv, output = self._execute('component rename component1 component2')
        self.assertEqual(2, rv)
        self.assertEqual(self.expected_results[test_name], output)

    def test_component_chown_ok(self):
        """
        Tests the 'component chown' command in trac-admin.  This particular
        test passes valid arguments and checks for success.
        """
        test_name = sys._getframe().f_code.co_name
        self._execute('component chown component2 changed_owner')
        rv, output = self._execute('component list')
        self.assertEqual(0, rv)
        self.assertEqual(self.expected_results[test_name], output)

    def test_component_chown_error_bad_component(self):
        """
        Tests the 'component chown' command in trac-admin.  This particular
        test tries to change the owner of a component that does not
        exist.
        """
        test_name = sys._getframe().f_code.co_name
        rv, output = self._execute('component chown bad_component changed_owner')
        self.assertEqual(2, rv)
        # We currently trigger a deprecation warning with py26 so we 
        # can currrently only verify that the end of the output string is
        # correct
        self.assertEqual(output.endswith(self.expected_results[test_name]), True)

    def test_component_remove_ok(self):
        """
        Tests the 'component remove' command in trac-admin.  This particular
        test passes a valid argument and checks for success.
        """
        test_name = sys._getframe().f_code.co_name
        self._execute('component remove component1')
        rv, output = self._execute('component list')
        self.assertEqual(0, rv)
        self.assertEqual(self.expected_results[test_name], output)

    def test_component_remove_error_bad_component(self):
        """
        Tests the 'component remove' command in trac-admin.  This particular
        test tries to remove a component that does not exist.
        """
        test_name = sys._getframe().f_code.co_name
        rv, output = self._execute('component remove bad_component')
        self.assertEqual(2, rv)
        self.assertEqual(self.expected_results[test_name], output)

    # Ticket-type tests

    def test_ticket_type_list_ok(self):
        """
        Tests the 'ticket_type list' command in trac-admin.  Since this command
        has no command arguments, it is hard to call it incorrectly.  As
        a result, there is only this one test.
        """
        test_name = sys._getframe().f_code.co_name
        rv, output = self._execute('ticket_type list')
        self.assertEqual(0, rv)
        self.assertEqual(self.expected_results[test_name], output)

    def test_ticket_type_add_ok(self):
        """
        Tests the 'ticket_type add' command in trac-admin.  This particular
        test passes a valid argument and checks for success.
        """
        test_name = sys._getframe().f_code.co_name
        self._execute('ticket_type add new_type')
        rv, output = self._execute('ticket_type list')
        self.assertEqual(0, rv)
        self.assertEqual(self.expected_results[test_name], output)

    def test_ticket_type_add_error_already_exists(self):
        """
        Tests the 'ticket_type add' command in trac-admin.  This particular
        test passes a ticket type that already exists and checks for an error
        message.
        """
        test_name = sys._getframe().f_code.co_name
        rv, output = self._execute('ticket_type add defect')
        self.assertEqual(2, rv)
        self.assertEqual(self.expected_results[test_name], output)

    def test_ticket_type_change_ok(self):
        """
        Tests the 'ticket_type change' command in trac-admin.  This particular
        test passes valid arguments and checks for success.
        """
        test_name = sys._getframe().f_code.co_name
        self._execute('ticket_type change defect bug')
        rv, output = self._execute('ticket_type list')
        self.assertEqual(0, rv)
        self.assertEqual(self.expected_results[test_name], output)

    def test_ticket_type_change_error_bad_type(self):
        """
        Tests the 'ticket_type change' command in trac-admin.  This particular
        test tries to change a priority that does not exist.
        """
        test_name = sys._getframe().f_code.co_name
        rv, output = self._execute('ticket_type change bad_type changed_type')
        self.assertEqual(2, rv)
        self.assertEqual(self.expected_results[test_name], output)

    def test_ticket_type_change_error_bad_new_name(self):
        """
        Tests the 'ticket_type change' command in trac-admin.  This particular
        test tries to change a ticket type to another type that already exists.
        """
        test_name = sys._getframe().f_code.co_name
        rv, output = self._execute('ticket_type change defect task')
        self.assertEqual(2, rv)
        self.assertEqual(self.expected_results[test_name], output)

    def test_ticket_type_remove_ok(self):
        """
        Tests the 'ticket_type remove' command in trac-admin.  This particular
        test passes a valid argument and checks for success.
        """
        test_name = sys._getframe().f_code.co_name
        self._execute('ticket_type remove task')
        rv, output = self._execute('ticket_type list')
        self.assertEqual(0, rv)
        self.assertEqual(self.expected_results[test_name], output)

    def test_ticket_type_remove_error_bad_type(self):
        """
        Tests the 'ticket_type remove' command in trac-admin.  This particular
        test tries to remove a ticket type that does not exist.
        """
        test_name = sys._getframe().f_code.co_name
        rv, output = self._execute('ticket_type remove bad_type')
        self.assertEqual(2, rv)
        self.assertEqual(self.expected_results[test_name], output)

    def test_ticket_type_order_down_ok(self):
        """
        Tests the 'ticket_type order' command in trac-admin.  This particular
        test passes a valid argument and checks for success.
        """
        test_name = sys._getframe().f_code.co_name
        self._execute('ticket_type order defect down')
        rv, output = self._execute('ticket_type list')
        self.assertEqual(0, rv)
        self.assertEqual(self.expected_results[test_name], output)

    def test_ticket_type_order_up_ok(self):
        """
        Tests the 'ticket_type order' command in trac-admin.  This particular
        test passes a valid argument and checks for success.
        """
        test_name = sys._getframe().f_code.co_name
        self._execute('ticket_type order enhancement up')
        rv, output = self._execute('ticket_type list')
        self.assertEqual(0, rv)
        self.assertEqual(self.expected_results[test_name], output)

    def test_ticket_type_order_error_bad_type(self):
        """
        Tests the 'priority order' command in trac-admin.  This particular
        test tries to reorder a priority that does not exist.
        """
        test_name = sys._getframe().f_code.co_name
        rv, output = self._execute('ticket_type order bad_type up')
        self.assertEqual(2, rv)
        self.assertEqual(self.expected_results[test_name], output)

    # Priority tests

    def test_priority_list_ok(self):
        """
        Tests the 'priority list' command in trac-admin.  Since this command
        has no command arguments, it is hard to call it incorrectly.  As
        a result, there is only this one test.
        """
        test_name = sys._getframe().f_code.co_name
        rv, output = self._execute('priority list')
        self.assertEqual(0, rv)
        self.assertEqual(self.expected_results[test_name], output)

    def test_priority_add_ok(self):
        """
        Tests the 'priority add' command in trac-admin.  This particular
        test passes a valid argument and checks for success.
        """
        test_name = sys._getframe().f_code.co_name
        self._execute('priority add new_priority')
        rv, output = self._execute('priority list')
        self.assertEqual(0, rv)
        self.assertEqual(self.expected_results[test_name], output)

    def test_priority_add_many_ok(self):
        """
        Tests adding more than 10 priority values.  This makes sure that
        ordering is preserved when adding more than 10 values.
        """
        test_name = sys._getframe().f_code.co_name
        for i in xrange(11):
            self._execute('priority add p%s' % i)
        rv, output = self._execute('priority list')
        self.assertEqual(0, rv)
        self.assertEqual(self.expected_results[test_name], output)

    def test_priority_add_error_already_exists(self):
        """
        Tests the 'priority add' command in trac-admin.  This particular
        test passes a priority name that already exists and checks for an
        error message.
        """
        test_name = sys._getframe().f_code.co_name
        rv, output = self._execute('priority add blocker')
        self.assertEqual(2, rv)
        self.assertEqual(self.expected_results[test_name], output)

    def test_priority_change_ok(self):
        """
        Tests the 'priority change' command in trac-admin.  This particular
        test passes valid arguments and checks for success.
        """
        test_name = sys._getframe().f_code.co_name
        self._execute('priority change major normal')
        rv, output = self._execute('priority list')
        self.assertEqual(0, rv)
        self.assertEqual(self.expected_results[test_name], output)

    def test_priority_change_error_bad_priority(self):
        """
        Tests the 'priority change' command in trac-admin.  This particular
        test tries to change a priority that does not exist.
        """
        test_name = sys._getframe().f_code.co_name
        rv, output = self._execute('priority change bad_priority changed_name')
        self.assertEqual(2, rv)
        self.assertEqual(self.expected_results[test_name], output)

    def test_priority_change_error_bad_new_name(self):
        """
        Tests the 'priority change' command in trac-admin.  This particular
        test tries to change a priority to a name that already exists.
        """
        test_name = sys._getframe().f_code.co_name
        rv, output = self._execute('priority change major minor')
        self.assertEqual(2, rv)
        self.assertEqual(self.expected_results[test_name], output)

    def test_priority_remove_ok(self):
        """
        Tests the 'priority remove' command in trac-admin.  This particular
        test passes a valid argument and checks for success.
        """
        test_name = sys._getframe().f_code.co_name
        self._execute('priority remove major')
        rv, output = self._execute('priority list')
        self.assertEqual(0, rv)
        self.assertEqual(self.expected_results[test_name], output)

    def test_priority_remove_error_bad_priority(self):
        """
        Tests the 'priority remove' command in trac-admin.  This particular
        test tries to remove a priority that does not exist.
        """
        test_name = sys._getframe().f_code.co_name
        rv, output = self._execute('priority remove bad_priority')
        self.assertEqual(2, rv)
        self.assertEqual(self.expected_results[test_name], output)

    def test_priority_order_down_ok(self):
        """
        Tests the 'priority order' command in trac-admin.  This particular
        test passes a valid argument and checks for success.
        """
        test_name = sys._getframe().f_code.co_name
        self._execute('priority order blocker down')
        rv, output = self._execute('priority list')
        self.assertEqual(0, rv)
        self.assertEqual(self.expected_results[test_name], output)

    def test_priority_order_up_ok(self):
        """
        Tests the 'priority order' command in trac-admin.  This particular
        test passes a valid argument and checks for success.
        """
        test_name = sys._getframe().f_code.co_name
        self._execute('priority order critical up')
        rv, output = self._execute('priority list')
        self.assertEqual(0, rv)
        self.assertEqual(self.expected_results[test_name], output)

    def test_priority_order_error_bad_priority(self):
        """
        Tests the 'priority order' command in trac-admin.  This particular
        test tries to reorder a priority that does not exist.
        """
        test_name = sys._getframe().f_code.co_name
        rv, output = self._execute('priority remove bad_priority')
        self.assertEqual(2, rv)
        self.assertEqual(self.expected_results[test_name], output)

    # Severity tests

    def test_severity_list_ok(self):
        """
        Tests the 'severity list' command in trac-admin.  Since this command
        has no command arguments, it is hard to call it incorrectly.  As
        a result, there is only this one test.
        """
        test_name = sys._getframe().f_code.co_name
        rv, output = self._execute('severity list')
        self.assertEqual(0, rv)
        self.assertEqual(self.expected_results[test_name], output)

    def test_severity_add_ok(self):
        """
        Tests the 'severity add' command in trac-admin.  This particular
        test passes a valid argument and checks for success.
        """
        test_name = sys._getframe().f_code.co_name
        self._execute('severity add new_severity')
        rv, output = self._execute('severity list')
        self.assertEqual(0, rv)
        self.assertEqual(self.expected_results[test_name], output)

    def test_severity_add_error_already_exists(self):
        """
        Tests the 'severity add' command in trac-admin.  This particular
        test passes a severity name that already exists and checks for an
        error message.
        """
        test_name = sys._getframe().f_code.co_name
        self._execute('severity add blocker')
        rv, output = self._execute('severity add blocker')
        self.assertEqual(2, rv)
        self.assertEqual(self.expected_results[test_name], output)

    def test_severity_change_ok(self):
        """
        Tests the 'severity add' command in trac-admin.  This particular
        test passes valid arguments and checks for success.
        """
        test_name = sys._getframe().f_code.co_name
        self._execute('severity add critical')
        self._execute('severity change critical "end-of-the-world"')
        rv, output = self._execute('severity list')
        self.assertEqual(0, rv)
        self.assertEqual(self.expected_results[test_name], output)

    def test_severity_change_error_bad_severity(self):
        """
        Tests the 'severity change' command in trac-admin.  This particular
        test tries to change a severity that does not exist.
        """
        test_name = sys._getframe().f_code.co_name
        rv, output = self._execute('severity change bad_severity changed_name')
        self.assertEqual(2, rv)
        self.assertEqual(self.expected_results[test_name], output)

    def test_severity_change_error_bad_new_name(self):
        """
        Tests the 'severity change' command in trac-admin.  This particular
        test tries to change a severity to a name that already exists.
        """
        test_name = sys._getframe().f_code.co_name
        self._execute('severity add major')
        self._execute('severity add critical')
        rv, output = self._execute('severity change critical major')
        self.assertEqual(2, rv)
        self.assertEqual(self.expected_results[test_name], output)

    def test_severity_remove_ok(self):
        """
        Tests the 'severity add' command in trac-admin.  This particular
        test passes a valid argument and checks for success.
        """
        test_name = sys._getframe().f_code.co_name
        self._execute('severity remove trivial')
        rv, output = self._execute('severity list')
        self.assertEqual(0, rv)
        self.assertEqual(self.expected_results[test_name], output)

    def test_severity_remove_error_bad_severity(self):
        """
        Tests the 'severity remove' command in trac-admin.  This particular
        test tries to remove a severity that does not exist.
        """
        test_name = sys._getframe().f_code.co_name
        rv, output = self._execute('severity remove bad_severity')
        self.assertEqual(2, rv)
        self.assertEqual(self.expected_results[test_name], output)

    def test_severity_order_down_ok(self):
        """
        Tests the 'severity order' command in trac-admin.  This particular
        test passes a valid argument and checks for success.
        """
        test_name = sys._getframe().f_code.co_name
        self._execute('severity add foo')
        self._execute('severity add bar')
        self._execute('severity order foo down')
        rv, output = self._execute('severity list')
        self.assertEqual(0, rv)
        self.assertEqual(self.expected_results[test_name], output)

    def test_severity_order_up_ok(self):
        """
        Tests the 'severity order' command in trac-admin.  This particular
        test passes a valid argument and checks for success.
        """
        test_name = sys._getframe().f_code.co_name
        self._execute('severity add foo')
        self._execute('severity add bar')
        self._execute('severity order bar up')
        rv, output = self._execute('severity list')
        self.assertEqual(0, rv)
        self.assertEqual(self.expected_results[test_name], output)

    def test_severity_order_error_bad_severity(self):
        """
        Tests the 'severity order' command in trac-admin.  This particular
        test tries to reorder a priority that does not exist.
        """
        test_name = sys._getframe().f_code.co_name
        rv, output = self._execute('severity remove bad_severity')
        self.assertEqual(2, rv)
        self.assertEqual(self.expected_results[test_name], output)

    # Version tests

    def test_version_list_ok(self):
        """
        Tests the 'version list' command in trac-admin.  Since this command
        has no command arguments, it is hard to call it incorrectly.  As
        a result, there is only this one test.
        """
        test_name = sys._getframe().f_code.co_name
        rv, output = self._execute('version list')
        self.assertEqual(0, rv)
        self.assertEqual(self.expected_results[test_name], output)

    def test_version_add_ok(self):
        """
        Tests the 'version add' command in trac-admin.  This particular
        test passes valid arguments and checks for success.
        """
        test_name = sys._getframe().f_code.co_name
        self._execute('version add 9.9 "%s"' % self._test_date)
        rv, output = self._execute('version list')
        self.assertEqual(0, rv)
        self.assertEqual(self.expected_results[test_name], output)

    def test_version_add_error_already_exists(self):
        """
        Tests the 'version add' command in trac-admin.  This particular
        test passes a version name that already exists and checks for an
        error message.
        """
        test_name = sys._getframe().f_code.co_name
        rv, output = self._execute('version add 1.0 "%s"' % self._test_date)
        self.assertEqual(2, rv)
        self.assertEqual(self.expected_results[test_name], output)

    def test_version_rename_ok(self):
        """
        Tests the 'version rename' command in trac-admin.  This particular
        test passes valid arguments and checks for success.
        """
        test_name = sys._getframe().f_code.co_name
        self._execute('version rename 1.0 9.9')
        rv, output = self._execute('version list')
        self.assertEqual(0, rv)
        self.assertEqual(self.expected_results[test_name], output)

    def test_version_rename_error_bad_version(self):
        """
        Tests the 'version rename' command in trac-admin.  This particular
        test tries to rename a version that does not exist.
        """
        test_name = sys._getframe().f_code.co_name
        rv, output = self._execute('version rename bad_version changed_name')
        self.assertEqual(2, rv)
        self.assertEqual(self.expected_results[test_name], output)

    def test_version_time_ok(self):
        """
        Tests the 'version time' command in trac-admin.  This particular
        test passes valid arguments and checks for success.
        """
        test_name = sys._getframe().f_code.co_name
        self._execute('version time 2.0 "%s"' % self._test_date)
        rv, output = self._execute('version list')
        self.assertEqual(0, rv)
        self.assertEqual(self.expected_results[test_name], output)

    def test_version_time_unset_ok(self):
        """
        Tests the 'version time' command in trac-admin.  This particular
        test passes valid arguments for unsetting the date.
        """
        test_name = sys._getframe().f_code.co_name
        self._execute('version time 2.0 "%s"' % self._test_date)
        self._execute('version time 2.0 ""')
        rv, output = self._execute('version list')
        self.assertEqual(0, rv)
        self.assertEqual(self.expected_results[test_name], output)

    def test_version_time_error_bad_version(self):
        """
        Tests the 'version time' command in trac-admin.  This particular
        test tries to change the time on a version that does not exist.
        """
        test_name = sys._getframe().f_code.co_name
        rv, output = self._execute('version time bad_version "%s"'
                                   % self._test_date)
        self.assertEqual(2, rv)
        self.assertEqual(self.expected_results[test_name], output)

    def test_version_remove_ok(self):
        """
        Tests the 'version remove' command in trac-admin.  This particular
        test passes a valid argument and checks for success.
        """
        test_name = sys._getframe().f_code.co_name
        self._execute('version remove 1.0')
        rv, output = self._execute('version list')
        self.assertEqual(0, rv)
        self.assertEqual(self.expected_results[test_name], output)

    def test_version_remove_error_bad_version(self):
        """
        Tests the 'version remove' command in trac-admin.  This particular
        test tries to remove a version that does not exist.
        """
        test_name = sys._getframe().f_code.co_name
        rv, output = self._execute('version remove bad_version')
        self.assertEqual(2, rv)
        self.assertEqual(self.expected_results[test_name], output)

    # Milestone tests

    def test_milestone_list_ok(self):
        """
        Tests the 'milestone list' command in trac-admin.  Since this command
        has no command arguments, it is hard to call it incorrectly.  As
        a result, there is only this one test.
        """
        test_name = sys._getframe().f_code.co_name
        rv, output = self._execute('milestone list')
        self.assertEqual(0, rv)
        self.assertEqual(self.expected_results[test_name], output)

    def test_milestone_add_ok(self):
        """
        Tests the 'milestone add' command in trac-admin.  This particular
        test passes valid arguments and checks for success.
        """
        test_name = sys._getframe().f_code.co_name
        self._execute('milestone add new_milestone "%s"' % self._test_date)
        rv, output = self._execute('milestone list')
        self.assertEqual(0, rv)
        self.assertEqual(self.expected_results[test_name], output)

    def test_milestone_add_utf8_ok(self):
        """
        Tests the 'milestone add' command in trac-admin.  This particular
        test passes valid arguments and checks for success.
        """
        test_name = sys._getframe().f_code.co_name
        self._execute(u'milestone add \xe9tat_final "%s"'  #\xc3\xa9
                              % self._test_date)
        rv, output = self._execute('milestone list')
        self.assertEqual(0, rv)
        self.assertEqual(self.expected_results[test_name], output)

    def test_milestone_add_error_already_exists(self):
        """
        Tests the 'milestone add' command in trac-admin.  This particular
        test passes a milestone name that already exists and checks for an
        error message.
        """
        test_name = sys._getframe().f_code.co_name
        rv, output = self._execute('milestone add milestone1 "%s"'
                                   % self._test_date)
        self.assertEqual(2, rv)
        self.assertEqual(self.expected_results[test_name], output)

    def test_milestone_rename_ok(self):
        """
        Tests the 'milestone rename' command in trac-admin.  This particular
        test passes valid arguments and checks for success.
        """
        test_name = sys._getframe().f_code.co_name
        self._execute('milestone rename milestone1 changed_milestone')
        rv, output = self._execute('milestone list')
        self.assertEqual(0, rv)
        self.assertEqual(self.expected_results[test_name], output)

    def test_milestone_rename_error_bad_milestone(self):
        """
        Tests the 'milestone rename' command in trac-admin.  This particular
        test tries to rename a milestone that does not exist.
        """
        test_name = sys._getframe().f_code.co_name
        rv, output = self._execute('milestone rename bad_milestone changed_name')
        self.assertEqual(2, rv)
        self.assertEqual(self.expected_results[test_name], output)

    def test_milestone_due_ok(self):
        """
        Tests the 'milestone due' command in trac-admin.  This particular
        test passes valid arguments and checks for success.
        """
        test_name = sys._getframe().f_code.co_name
        self._execute('milestone due milestone2 "%s"' % self._test_date)
        rv, output = self._execute('milestone list')
        self.assertEqual(0, rv)
        self.assertEqual(self.expected_results[test_name], output)

    def test_milestone_due_unset_ok(self):
        """
        Tests the 'milestone due' command in trac-admin.  This particular
        test passes valid arguments for unsetting the due date.
        """
        test_name = sys._getframe().f_code.co_name
        self._execute('milestone due milestone2 "%s"' % self._test_date)
        self._execute('milestone due milestone2 ""')
        rv, output = self._execute('milestone list')
        self.assertEqual(0, rv)
        self.assertEqual(self.expected_results[test_name], output)

    def test_milestone_due_error_bad_milestone(self):
        """
        Tests the 'milestone due' command in trac-admin.  This particular
        test tries to change the due date on a milestone that does not exist.
        """
        test_name = sys._getframe().f_code.co_name
        rv, output = self._execute('milestone due bad_milestone "%s"'
                                   % self._test_date)
        self.assertEqual(2, rv)
        self.assertEqual(self.expected_results[test_name], output)

    def test_milestone_completed_ok(self):
        """
        Tests the 'milestone completed' command in trac-admin.  This particular
        test passes valid arguments and checks for success.
        """
        test_name = sys._getframe().f_code.co_name

        self._execute('milestone completed milestone2 "%s"' % self._test_date)
        rv, output = self._execute('milestone list')
        self.assertEqual(0, rv)
        self.assertEqual(self.expected_results[test_name], output)

    def test_milestone_completed_error_bad_milestone(self):
        """
        Tests the 'milestone completed' command in trac-admin.  This particular
        test tries to change the completed date on a milestone that does not
        exist.
        """
        test_name = sys._getframe().f_code.co_name
        rv, output = self._execute('milestone completed bad_milestone "%s"'
                                   % self._test_date)
        self.assertEqual(2, rv)
        self.assertEqual(self.expected_results[test_name], output)

    def test_milestone_remove_ok(self):
        """
        Tests the 'milestone remove' command in trac-admin.  This particular
        test passes a valid argument and checks for success.
        """
        test_name = sys._getframe().f_code.co_name
        self._execute('milestone remove milestone3')
        rv, output = self._execute('milestone list')
        self.assertEqual(0, rv)
        self.assertEqual(self.expected_results[test_name], output)

    def test_milestone_remove_error_bad_milestone(self):
        """
        Tests the 'milestone remove' command in trac-admin.  This particular
        test tries to remove a milestone that does not exist.
        """
        test_name = sys._getframe().f_code.co_name
        rv, output = self._execute('milestone remove bad_milestone')
        self.assertEqual(2, rv)
        self.assertEqual(self.expected_results[test_name], output)

    def test_backslash_use_ok(self):
        test_name = sys._getframe().f_code.co_name
        if self._admin.interactive:
            self._execute('version add \\')
        else:
            self._execute(r"version add '\'")
        rv, output = self._execute('version list')
        self.assertEqual(0, rv)
        self.assertEqual(self.expected_results[test_name], output)

    def test_session_list_no_sessions(self):
        test_name = sys._getframe().f_code.co_name
        rv, output = self._execute('session list authenticated')
        self.assertEqual(0, rv)
        self.assertEqual(self.expected_results[test_name], output)

    def test_session_list_authenticated(self):
        test_name = sys._getframe().f_code.co_name
        _prep_session_table(self.env)
        rv, output = self._execute('session list authenticated')
        self.assertEqual(0, rv)
        self.assertEqual(self.expected_results[test_name], output)

    def test_session_list_anonymous(self):
        test_name = sys._getframe().f_code.co_name
        _prep_session_table(self.env)
        rv, output = self._execute('session list anonymous')
        self.assertEqual(0, rv)
        self.assertEqual(self.expected_results[test_name], output)

    def test_session_list_all(self):
        test_name = sys._getframe().f_code.co_name
        _prep_session_table(self.env)
        if self._admin.interactive:
            rv, output = self._execute("session list *")
        else:
            rv, output = self._execute("session list '*'")
        self.assertEqual(0, rv)
        self.assertEqual(self.expected_results[test_name], output)

    def test_session_list_authenticated_sid(self):
        test_name = sys._getframe().f_code.co_name
        _prep_session_table(self.env)
        rv, output = self._execute('session list name00')
        self.assertEqual(0, rv)
        self.assertEqual(self.expected_results[test_name], output)

    def test_session_list_anonymous_sid(self):
        test_name = sys._getframe().f_code.co_name
        _prep_session_table(self.env)
        rv, output = self._execute('session list name10:0')
        self.assertEqual(0, rv)
        self.assertEqual(self.expected_results[test_name], output)

    def test_session_list_missing_sid(self):
        test_name = sys._getframe().f_code.co_name
        _prep_session_table(self.env)
        rv, output = self._execute('session list thisdoesntexist')
        self.assertEqual(0, rv)
        self.assertEqual(self.expected_results[test_name], output)

    def  test_session_add_missing_sid(self):
        test_name = sys._getframe().f_code.co_name
        rv, output = self._execute('session add')
        self.assertEqual(2, rv)
        self.assertEqual(self.expected_results[test_name], output)

    def  test_session_add_duplicate_sid(self):
        test_name = sys._getframe().f_code.co_name
        _prep_session_table(self.env)
        rv, output = self._execute('session add name00')
        self.assertEqual(2, rv)
        self.assertEqual(self.expected_results[test_name], output)

    def  test_session_add_sid_all(self):
        test_name = sys._getframe().f_code.co_name
        rv, output = self._execute('session add john John john@example.org')
        self.assertEqual(0, rv)
        rv, output = self._execute('session list john')
        self.assertEqual(self.expected_results[test_name]
                         % {'today': format_date(None, console_date_format)},
                         output)

    def  test_session_add_sid(self):
        test_name = sys._getframe().f_code.co_name
        rv, output = self._execute('session add john')
        self.assertEqual(0, rv)
        rv, output = self._execute('session list john')
        self.assertEqual(self.expected_results[test_name]
                         % {'today': format_date(None, console_date_format)},
                         output)

    def  test_session_add_sid_name(self):
        test_name = sys._getframe().f_code.co_name
        rv, output = self._execute('session add john John')
        self.assertEqual(0, rv)
        rv, output = self._execute('session list john')
        self.assertEqual(self.expected_results[test_name]
                         % {'today': format_date(None, console_date_format)},
                         output)

    def  test_session_set_attr_name(self):
        test_name = sys._getframe().f_code.co_name
        _prep_session_table(self.env)
        rv, output = self._execute('session set name name00 JOHN')
        self.assertEqual(0, rv)
        rv, output = self._execute('session list name00')
        self.assertEqual(self.expected_results[test_name], output)

    def  test_session_set_attr_email(self):
        test_name = sys._getframe().f_code.co_name
        _prep_session_table(self.env)
        rv, output = self._execute('session set email name00 JOHN@EXAMPLE.ORG')
        self.assertEqual(0, rv)
        rv, output = self._execute('session list name00')
        self.assertEqual(self.expected_results[test_name], output)

    def  test_session_set_attr_missing_attr(self):
        test_name = sys._getframe().f_code.co_name
        rv, output = self._execute('session set')
        self.assertEqual(2, rv)
        self.assertEqual(self.expected_results[test_name], output)

    def  test_session_set_attr_missing_value(self):
        test_name = sys._getframe().f_code.co_name
        rv, output = self._execute('session set name john')
        self.assertEqual(2, rv)
        self.assertEqual(self.expected_results[test_name], output)

    def  test_session_set_attr_missing_sid(self):
        test_name = sys._getframe().f_code.co_name
        rv, output = self._execute('session set name')
        self.assertEqual(2, rv)
        self.assertEqual(self.expected_results[test_name], output)

    def  test_session_set_attr_nonexistent_sid(self):
        test_name = sys._getframe().f_code.co_name
        rv, output = self._execute('session set name john foo')
        self.assertEqual(2, rv)
        self.assertEqual(self.expected_results[test_name], output)

    def  test_session_delete_sid(self):
        test_name = sys._getframe().f_code.co_name
        _prep_session_table(self.env)
        rv, output = self._execute('session delete name00')
        self.assertEqual(0, rv)
        rv, output = self._execute('session list nam00')
        self.assertEqual(self.expected_results[test_name], output)

    def  test_session_delete_missing_params(self):
        test_name = sys._getframe().f_code.co_name
        rv, output = self._execute('session delete')
        self.assertEqual(0, rv)
        self.assertEqual(self.expected_results[test_name], output)

    def  test_session_delete_anonymous(self):
        test_name = sys._getframe().f_code.co_name
        _prep_session_table(self.env)
        rv, output = self._execute('session delete anonymous')
        self.assertEqual(0, rv)
        rv, output = self._execute('session list *')
        self.assertEqual(self.expected_results[test_name], output)

    def test_session_delete_multiple_sids(self):
        test_name = sys._getframe().f_code.co_name
        _prep_session_table(self.env)
        rv, output = self._execute('session delete name00 name01 name02 '
                                   'name03')
        self.assertEqual(0, rv)
        rv, output = self._execute('session list *')
        self.assertEqual(self.expected_results[test_name], output)

    def  test_session_purge_age(self):
        test_name = sys._getframe().f_code.co_name
        _prep_session_table(self.env, spread_visits=True)
        rv, output = self._execute('session purge 20100112')
        self.assertEqual(0, rv)
        rv, output = self._execute('session list *')
        self.assertEqual(self.expected_results[test_name], output)


def suite():
    return unittest.makeSuite(TracadminTestCase, 'test')

if __name__ == '__main__':
    unittest.main()<|MERGE_RESOLUTION|>--- conflicted
+++ resolved
@@ -42,12 +42,6 @@
 import trac.timeline.web_ui
 import trac.wiki.web_ui
 
-<<<<<<< HEAD
-
-=======
-from trac.config import Configuration
-from trac.env import Environment
->>>>>>> 90dcb237
 from trac.admin import console, console_date_format
 from trac.config import Configuration
 from trac.db import DatabaseManager
