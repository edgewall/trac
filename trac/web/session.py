--- conflicted
+++ resolved
@@ -305,19 +305,15 @@
             return (sid, 1)
 
     def _get_sids(self):
-        db = self.env.get_db_cnx()
-        cursor = db.cursor()
-        cursor.execute("SELECT sid, authenticated FROM session")
-        return ['%s:%d' % (sid, auth) for sid, auth in cursor]
+        rows = self.env.db_query("SELECT sid, authenticated FROM session")
+        return ['%s:%d' % (sid, auth) for sid, auth in rows]
 
     def _get_list(self, sids):
         all_anon = 'anonymous' in sids or '*' in sids
         all_auth = 'authenticated' in sids or '*' in sids
         sids = set(self._split_sid(sid) for sid in sids
                    if sid not in ('anonymous', 'authenticated', '*'))
-        db = self.env.get_db_cnx()
-        cursor = db.cursor()
-        cursor.execute("""
+        rows = self.env.db_query("""
             SELECT DISTINCT s.sid, s.authenticated, s.last_visit,
                             n.value, e.value
             FROM session AS s
@@ -329,7 +325,7 @@
                     AND e.name='email')
             ORDER BY s.sid, s.authenticated
             """)
-        for sid, authenticated, last_visit, name, email in cursor:
+        for sid, authenticated, last_visit, name, email in rows:
             if all_anon and not authenticated or all_auth and authenticated \
                     or (sid, authenticated) in sids:
                 yield (sid, authenticated, last_visit, name, email)
@@ -350,123 +346,6 @@
 
     def _do_list(self, *sids):
         if not sids:
-<<<<<<< HEAD
-            return
-        check_auth = True
-        check_sid = False
-        if sids[0].lower() == 'anonymous':
-            authenticated = 0
-        elif sids[0].lower() == 'authenticated':
-            authenticated = 1
-        elif sids[0] == '*':
-            check_auth = False
-        else:
-            check_auth = False
-            check_sid = True
-
-        if check_auth:
-            sql = """
-                SELECT DISTINCT s.sid, n.value, e.value 
-                FROM session AS s 
-                  LEFT JOIN session_attribute AS n
-                    ON (n.sid=s.sid AND n.authenticated=%s 
-                        AND n.name='name')
-                  LEFT JOIN session_attribute AS e
-                    ON (e.sid=s.sid AND e.authenticated=%s
-                        AND e.name='email')
-                WHERE s.authenticated=%s ORDER BY s.sid
-                """
-            args = (authenticated,) * 3
-        elif check_sid:
-            sql = """
-                SELECT DISTINCT s.sid, n.value, e.value 
-                FROM session AS s 
-                  LEFT JOIN session_attribute AS n
-                    ON (n.sid=s.sid AND n.name='name') 
-                  LEFT JOIN session_attribute AS e
-                    ON (e.sid=s.sid AND e.name='email') 
-                WHERE s.sid IN (%s) ORDER BY s.sid
-                """ % ','.join("%s" for i in range(len(sids)))
-            args = sids
-        else:
-            sql = """
-                SELECT DISTINCT s.sid, n.value, e.value 
-                FROM session AS s 
-                  LEFT JOIN session_attribute AS n
-                    ON (n.sid=s.sid AND n.name='name') 
-                  LEFT JOIN session_attribute AS e
-                    ON (e.sid=s.sid  AND e.name='email') ORDER BY s.sid
-                """
-            args = ()
-        for sid, name, email in self.env.db_query(sql, args):
-            yield (sid, name, email)
-
-    def _add_session(self, sid, name=None, email=None):
-        with self.env.db_transaction as db:
-            db("INSERT INTO session VALUES (%s, 1, %s)", (sid, time.time()))
-            if name is not None:
-                db("INSERT INTO session_attribute VALUES (%s, 1, 'name', %s)",
-                   (sid, name))
-            if email is not None:
-                db("INSERT INTO session_attribute VALUES (%s, 1, 'email', %s)",
-                   (sid, email))
-
-    def _set_attr(self, sid, attr, val):
-        with self.env.db_transaction as db:
-            for authenticated, in db(
-                    "SELECT authenticated FROM session WHERE sid = %s",
-                    (sid,)):
-                # FIXME upsert
-                if db("""SELECT name, value FROM session_attribute
-                         WHERE sid = %s AND authenticated = %s AND name = %s
-                         """, (sid, authenticated, attr)):
-                    db("""
-                        UPDATE session_attribute SET value = %s
-                        WHERE sid = %s AND authenticated = %s AND name = %s
-                        """, (val, sid, authenticated, attr))
-                else:
-                    db("INSERT INTO session_attribute VALUES (%s, %s, %s, %s)",
-                       (sid, authenticated, attr, val))
-                break
-            else:
-                raise TracError(_("Session id %(sid)s not found", sid=sid))
-
-    def _delete_session(self, sid):
-        with self.env.db_transaction as db:
-            if sid.lower() == 'anonymous':
-                db("DELETE FROM session_attribute WHERE authenticated = 0")
-                db("DELETE FROM session WHERE authenticated = 0")
-            elif sid == '*':
-                db("DELETE FROM session_attribute WHERE name <> 'password'")
-                db("DELETE FROM session")
-            else:
-                db("DELETE FROM session_attribute WHERE sid = %s", (sid,))
-                db("DELETE FROM session WHERE sid = %s", (sid,))
-
-    def _purge_sessions(self, age=None):
-        """Purge anonymous sessions older than [age].
-
-        If `age` is None, then purge all anonymous sessions.
-        """
-        with self.env.db_transaction as db:
-            if age:
-                ts = to_timestamp(age)
-                db("""DELETE FROM session_attribute
-                      WHERE authenticated=0
-                       AND sid IN (SELECT sid FROM session
-                                   WHERE authenticated=0 AND last_visit < %s)
-                      """, (ts,))
-                db("""DELETE FROM session
-                      WHERE authenticated=0 AND last_visit < %s
-                      """, (ts,))
-            else:
-                db("DELETE FROM session_attribute WHERE authenticated=0")
-                db("DELETE FROM session WHERE authenticated=0")
-
-    def _get_authenticated_sids(self):
-        return [sid for sid, in self.env.db_query(
-                "SELECT sid FROM session WHERE authenticated = 1")]
-=======
             sids = ['*']
         print_table([(r[0], r[1], format_date(to_datetime(r[2]),
                                               console_date_format),
@@ -477,83 +356,66 @@
         
     def _do_add(self, sid, name=None, email=None):
         sid, authenticated = self._split_sid(sid)
-        @self.env.with_transaction()
-        def add_session(db):
-            cursor = db.cursor()
+        with self.env.db_transaction as db:
             try:
-                cursor.execute("INSERT INTO session VALUES (%s, %s, %s)",
-                               (sid, authenticated, time.time()))
+                db("INSERT INTO session VALUES (%s, %s, %s)",
+                   (sid, authenticated, time.time()))
             except Exception:
                 raise AdminCommandError(_("Session '%(sid)s' already exists",
                                           sid=sid))
             if name is not None:
-                cursor.execute("""
-                    INSERT INTO session_attribute VALUES (%s, %s, 'name', %s)
-                    """, (sid, authenticated, name))
+                db("INSERT INTO session_attribute VALUES (%s,%s,'name',%s)",
+                    (sid, authenticated, name))
             if email is not None:
-                cursor.execute("""
-                    INSERT INTO session_attribute VALUES (%s, %s, 'email', %s)
-                    """, (sid, authenticated, email))
+                db("INSERT INTO session_attribute VALUES (%s,%s,'email',%s)",
+                    (sid, authenticated, email))
 
     def _do_set(self, attr, sid, val):
         if attr not in ('name', 'email'):
             raise AdminCommandError(_("Invalid attribute '%(attr)s'",
                                       attr=attr))
         sid, authenticated = self._split_sid(sid)
-        @self.env.with_transaction()
-        def set_attr(db):
-            cursor = db.cursor()
-            cursor.execute("""
-                SELECT sid FROM session WHERE sid=%s AND authenticated=%s
-                """, (sid, authenticated))
-            if not cursor.fetchone():
+        with self.env.db_transaction as db:
+            if not db("""SELECT sid FROM session
+                         WHERE sid=%s AND authenticated=%s""",
+                         (sid, authenticated)):
                 raise AdminCommandError(_("Session '%(sid)s' not found",
                                           sid=sid))
-            cursor.execute("""
+            db("""
                 DELETE FROM session_attribute
                 WHERE sid=%s AND authenticated=%s AND name=%s
                 """, (sid, authenticated, attr))
-            cursor.execute("""
-                INSERT INTO session_attribute VALUES (%s, %s, %s, %s)
-                """, (sid, authenticated, attr, val))
+            db("INSERT INTO session_attribute VALUES (%s, %s, %s, %s)",
+               (sid, authenticated, attr, val))
 
     def _do_delete(self, *sids):
-        @self.env.with_transaction()
-        def delete_session(db):
-            cursor = db.cursor()
+        with self.env.db_transaction as db:
             for sid in sids:
                 sid, authenticated = self._split_sid(sid)
                 if sid == 'anonymous':
-                    cursor.execute("""
-                        DELETE FROM session_attribute WHERE authenticated=0
-                        """)
-                    cursor.execute("""
-                        DELETE FROM session WHERE authenticated=0
-                        """)
+                    db("DELETE FROM session_attribute WHERE authenticated=0")
+                    db("DELETE FROM session WHERE authenticated=0")
                 else:
-                    cursor.execute("""
+                    db("""
                         DELETE FROM session_attribute
                         WHERE sid=%s AND authenticated=%s
                         """, (sid, authenticated))
-                    cursor.execute("""
+                    db("""
                         DELETE FROM session
                         WHERE sid=%s AND authenticated=%s
                         """, (sid, authenticated))
 
     def _do_purge(self, age):
         when = parse_date(age)
-        @self.env.with_transaction()
-        def purge_session(db):
-            cursor = db.cursor()
+        with self.env.db_transaction as db:
             ts = to_timestamp(when)
-            cursor.execute("""
+            db("""
                 DELETE FROM session_attribute
                 WHERE authenticated=0
                       AND sid IN (SELECT sid FROM session
                                   WHERE authenticated=0 AND last_visit<%s)
                 """, (ts,))
-            cursor.execute("""
+            db("""
                 DELETE FROM session
                 WHERE authenticated=0 AND last_visit<%s
-                """, (ts,))
->>>>>>> f1c1670d
+                """, (ts,))