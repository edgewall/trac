# -*- coding: utf-8 -*-
#
# Copyright (C) 2005-2020 Edgewall Software
# Copyright (C) 2005-2007 Christopher Lenz <cmlenz@gmx.de>
# Copyright (C) 2005 Matthew Good <trac@matt-good.net>
# All rights reserved.
#
# This software is licensed as described in the file COPYING, which
# you should have received as part of this distribution. The terms
# are also available at https://trac.edgewall.org/wiki/TracLicense.
#
# This software consists of voluntary contributions made by many
# individuals. For the exact contribution history, see the revision
# history and logs, available at https://trac.edgewall.org/log/.
#
# Author: Christopher Lenz <cmlenz@gmx.de>
#         Matthew Good <trac@matt-good.net>

from __future__ import print_function

import cgi
import dircache
import fnmatch
from functools import partial
import gc
import io
import locale
import os
import pkg_resources
from pprint import pformat, pprint
import re
import sys
import traceback
from urlparse import urlparse

from genshi.builder import tag
from genshi.output import DocType
from genshi.template import TemplateLoader

from trac import __version__ as TRAC_VERSION
from trac.config import BoolOption, ChoiceOption, ConfigSection, \
                        ConfigurationError, ExtensionOption, Option, \
                        OrderedExtensionsOption
from trac.core import *
from trac.env import open_environment
from trac.loader import get_plugin_info, match_plugins_to_frames
from trac.perm import PermissionCache, PermissionError
from trac.resource import ResourceNotFound
from trac.util import arity, get_frame_info, get_last_traceback, hex_entropy, \
                      lazy, read_file, safe_repr, translation, \
                      warn_setuptools_issue
from trac.util.concurrency import threading
from trac.util.datefmt import format_datetime, localtz, timezone, user_time
from trac.util.text import exception_to_unicode, shorten_line, to_unicode, \
                           to_utf8, unicode_quote
from trac.util.translation import _, get_negotiated_locale, has_babel, \
                                  safefmt, tag_
from trac.web.api import HTTPBadRequest, HTTPException, HTTPForbidden, \
                         HTTPInternalError, HTTPNotFound, IAuthenticator, \
                         IRequestFilter, IRequestHandler, Request, \
                         RequestDone, TracNotImplementedError, \
                         is_valid_default_handler
from trac.web.chrome import Chrome, ITemplateProvider, add_notice, add_warning
from trac.web.href import Href
from trac.web.session import SessionDict, Session

#: This URL is used for semi-automatic bug reports (see
#: `send_internal_error`).  Please modify it to point to your own
#: Trac instance if you distribute a patched version of Trac.
default_tracker = 'https://trac.edgewall.org'


class FakeSession(SessionDict):

    def get_session(self, sid, authenticated=False):
        pass

    def save(self):
        pass


class FakePerm(object):

    username = 'anonymous'

    def __call__(self, realm_or_resource, id=False, version=False):
        return self

    def has_permission(self, action, realm_or_resource=None, id=False,
                       version=False):
        return False

    __contains__ = has_permission

    def require(self, action, realm_or_resource=None, id=False, version=False,
                message=None):
        if message is None:
            raise PermissionError(action)
        else:
            raise PermissionError(msg=message)

    assert_permission = require


class RequestWithSession(Request):
    """A request that saves its associated session when sending the reply."""

    def send_response(self, code=200):
        if code < 400:
            self.session.save()
        super(RequestWithSession, self).send_response(code)


class RequestDispatcher(Component):
    """Web request dispatcher.

    This component dispatches incoming requests to registered
    handlers.  Besides, it also takes care of user authentication and
    request pre- and post-processing.
    """
    required = True

    implements(ITemplateProvider)

    authenticators = ExtensionPoint(IAuthenticator)
    handlers = ExtensionPoint(IRequestHandler)

    filters = OrderedExtensionsOption('trac', 'request_filters',
                                      IRequestFilter,
        doc="""Ordered list of filters to apply to all requests.""")

    default_handler = ExtensionOption('trac', 'default_handler',
                                      IRequestHandler, 'WikiModule',
        """Name of the component that handles requests to the base
        URL.

        Options include `TimelineModule`, `RoadmapModule`,
        `BrowserModule`, `QueryModule`, `ReportModule`, `TicketModule`
        and `WikiModule`.""")

    default_timezone = Option('trac', 'default_timezone', '',
        """The default timezone to use""")

    default_language = Option('trac', 'default_language', '',
        """The preferred language to use if no user preference has
        been set. (''since 0.12.1'')
        """)

    default_date_format = ChoiceOption('trac', 'default_date_format',
                                       ('', 'iso8601'),
        """The date format. Valid options are 'iso8601' for selecting
        ISO 8601 format, or leave it empty which means the default
        date format will be inferred from the browser's default
        language. (''since 1.0'')
        """)

    use_xsendfile = BoolOption('trac', 'use_xsendfile', 'false',
        """When true, send a `X-Sendfile` header and no content when sending
        files from the filesystem, so that the web server handles the content.
        This requires a web server that knows how to handle such a header,
        like Apache with `mod_xsendfile` or lighttpd. (''since 1.0'')
        """)

    xsendfile_header = Option('trac', 'xsendfile_header', 'X-Sendfile',
        """The header to use if `use_xsendfile` is enabled. If Nginx is used,
        set `X-Accel-Redirect`. (''since 1.0.6'')""")

    configurable_headers = ConfigSection('http-headers', """
        Headers to be added to the HTTP request. (''since 1.2.3'')

        The header name must conform to RFC7230 and the following
        reserved names are not allowed: content-type, content-length,
        location, etag, pragma, cache-control, expires.
        """)

    # Public API

    def authenticate(self, req):
        for authenticator in self.authenticators:
            try:
                authname = authenticator.authenticate(req)
            except TracError as e:
                self.log.error("Can't authenticate using %s: %s",
                               authenticator.__class__.__name__,
                               exception_to_unicode(e, traceback=True))
                add_warning(req, _("Authentication error. "
                                   "Please contact your administrator."))
                break  # don't fallback to other authenticators
            if authname:
                return authname
        return 'anonymous'

    def dispatch(self, req):
        """Find a registered handler that matches the request and let
        it process it.

        In addition, this method initializes the data dictionary
        passed to the the template and adds the web site chrome.
        """
        self.log.debug('Dispatching %r', req)
        chrome = Chrome(self.env)

        try:
            # Select the component that should handle the request
            chosen_handler = None
            for handler in self._request_handlers.values():
                if handler.match_request(req):
                    chosen_handler = handler
                    break
            if not chosen_handler and req.path_info in ('', '/'):
                chosen_handler = self._get_valid_default_handler(req)
            # pre-process any incoming request, whether a handler
            # was found or not
            self.log.debug("Chosen handler is %s", chosen_handler)
            chosen_handler = self._pre_process_request(req, chosen_handler)
            if not chosen_handler:
                if req.path_info.endswith('/'):
                    # Strip trailing / and redirect
                    target = unicode_quote(req.path_info.rstrip('/'))
                    if req.query_string:
                        target += '?' + req.query_string
                    req.redirect(req.href + target, permanent=True)
                raise HTTPNotFound('No handler matched request to %s',
                                   req.path_info)

            req.callbacks['chrome'] = partial(chrome.prepare_request,
                                              handler=chosen_handler)

            # Protect against CSRF attacks: we validate the form token
            # for all POST requests with a content-type corresponding
            # to form submissions
            if req.method == 'POST':
                ctype = req.get_header('Content-Type')
                if ctype:
                    ctype, options = cgi.parse_header(ctype)
                if ctype in ('application/x-www-form-urlencoded',
                             'multipart/form-data') and \
                        req.args.get('__FORM_TOKEN') != req.form_token:
                    if self.env.secure_cookies and req.scheme == 'http':
                        msg = _('Secure cookies are enabled, you must '
                                'use https to submit forms.')
                    else:
                        msg = _('Do you have cookies enabled?')
                    raise HTTPBadRequest(_('Missing or invalid form token.'
                                           ' %(msg)s', msg=msg))

            # Process the request and render the template
            resp = chosen_handler.process_request(req)
            if resp:
                if len(resp) == 2: # old Clearsilver template and HDF data
                    self.log.error("Clearsilver template are no longer "
                                   "supported (%s)", resp[0])
                    raise TracError(
                        _("Clearsilver templates are no longer supported, "
                          "please contact your Trac administrator."))
                # Genshi
                template, data, content_type, method = \
                    self._post_process_request(req, *resp)
                if 'hdfdump' in req.args:
                    req.perm.require('TRAC_ADMIN')
                    # debugging helper - no need to render first
                    out = io.BytesIO()
                    pprint(data, out)
                    req.send(out.getvalue(), 'text/plain')
                self.log.debug("Rendering response from handler")
                output = chrome.render_template(
                        req, template, data, content_type, method=method,
                        iterable=chrome.use_chunked_encoding)
                req.send(output, content_type or 'text/html')
            else:
                self.log.debug("Empty or no response from handler. "
                               "Entering post_process_request.")
                self._post_process_request(req)
        except RequestDone:
            raise
        except Exception as e:
            # post-process the request in case of errors
            err = sys.exc_info()
            try:
                self._post_process_request(req)
            except RequestDone:
                raise
            except TracError as e2:
                self.log.warning("Exception caught while post-processing"
                                 " request: %s", exception_to_unicode(e2))
            except Exception as e2:
                if not (type(e) is type(e2) and e.args == e2.args):
                    self.log.error("Exception caught while post-processing"
                                   " request: %s",
                                   exception_to_unicode(e2, traceback=True))
            if isinstance(e, PermissionError):
                raise HTTPForbidden(e)
            if isinstance(e, ResourceNotFound):
                raise HTTPNotFound(e)
            if isinstance(e, NotImplementedError):
                tb = traceback.extract_tb(err[2])[-1]
                self.log.warning("%s caught from %s:%d in %s: %s",
                                 e.__class__.__name__, tb[0], tb[1], tb[2],
                                 to_unicode(e) or "(no message)")
                raise HTTPInternalError(TracNotImplementedError(e))
            if isinstance(e, TracError):
                raise HTTPInternalError(e)
            raise err[0], err[1], err[2]

    # ITemplateProvider methods

    def get_htdocs_dirs(self):
        return []

    def get_templates_dirs(self):
        return [pkg_resources.resource_filename('trac.web', 'templates')]

    # Internal methods

    def set_default_callbacks(self, req):
        """Setup request callbacks for lazily-evaluated properties.
        """
        req.callbacks.update({
            'authname': self.authenticate,
            'chrome': Chrome(self.env).prepare_request,
            'form_token': self._get_form_token,
            'lc_time': self._get_lc_time,
            'locale': self._get_locale,
            'perm': self._get_perm,
            'session': self._get_session,
            'tz': self._get_timezone,
            'use_xsendfile': self._get_use_xsendfile,
            'xsendfile_header': self._get_xsendfile_header,
            'configurable_headers': self._get_configurable_headers,
        })

    @lazy
    def _request_handlers(self):
        return dict((handler.__class__.__name__, handler)
                    for handler in self.handlers)

    def _get_valid_default_handler(self, req):
        # Use default_handler from the Session if it is a valid value.
        name = req.session.get('default_handler')
        handler = self._request_handlers.get(name)
        if handler and not is_valid_default_handler(handler):
            handler = None

        if not handler:
            # Use default_handler from project configuration.
            handler = self.default_handler
            if not is_valid_default_handler(handler):
                raise ConfigurationError(
                    tag_("%(handler)s is not a valid default handler. Please "
                         "update %(option)s through the %(page)s page or by "
                         "directly editing trac.ini.",
                         handler=tag.code(handler.__class__.__name__),
                         option=tag.code("[trac] default_handler"),
                         page=tag.a(_("Basic Settings"),
                                    href=req.href.admin('general/basics'))))
        return handler

    def _get_perm(self, req):
        if isinstance(req.session, FakeSession):
            return FakePerm()
        else:
            return PermissionCache(self.env, req.authname)

    def _get_session(self, req):
        try:
            return Session(self.env, req)
        except TracError as e:
            msg = "can't retrieve session: %s"
            if isinstance(e, TracValueError):
                self.log.warning(msg, e)
            else:
                self.log.error(msg, exception_to_unicode(e))
            return FakeSession()

    def _get_locale(self, req):
        if has_babel:
            preferred = req.session.get('language')
            default = self.default_language
            negotiated = get_negotiated_locale([preferred, default] +
                                               req.languages)
            self.log.debug("Negotiated locale: %s -> %s", preferred,
                           negotiated)
            return negotiated

    def _get_lc_time(self, req):
        lc_time = req.session.get('lc_time')
        if not lc_time or lc_time == 'locale' and not has_babel:
            lc_time = self.default_date_format
        if lc_time == 'iso8601':
            return 'iso8601'
        return req.locale

    def _get_timezone(self, req):
        try:
            return timezone(req.session.get('tz', self.default_timezone
                                            or 'missing'))
        except Exception:
            return localtz

    def _get_form_token(self, req):
        """Used to protect against CSRF.

        The 'form_token' is strong shared secret stored in a user
        cookie.  By requiring that every POST form to contain this
        value we're able to protect against CSRF attacks. Since this
        value is only known by the user and not by an attacker.

        If the the user does not have a `trac_form_token` cookie a new
        one is generated.
        """
        if 'trac_form_token' in req.incookie:
            return req.incookie['trac_form_token'].value
        else:
            req.outcookie['trac_form_token'] = hex_entropy(24)
            req.outcookie['trac_form_token']['path'] = req.base_path or '/'
            if self.env.secure_cookies:
                req.outcookie['trac_form_token']['secure'] = True
            req.outcookie['trac_form_token']['httponly'] = True
            return req.outcookie['trac_form_token'].value

    def _get_use_xsendfile(self, req):
        return self.use_xsendfile

    @lazy
    def _xsendfile_header(self):
        header = self.xsendfile_header.strip()
        if Request.is_valid_header(header):
            return to_utf8(header)
        else:
            self.log.warn("[trac] xsendfile_header is invalid: '%s'",
                          header)

    def _get_xsendfile_header(self, req):
        return self._xsendfile_header

    @lazy
    def _configurable_headers(self):
        headers = []
        invalids = []
        for name, val in self.configurable_headers.options():
            if Request.is_valid_header(name, val):
                headers.append((name, val))
            else:
                invalids.append((name, val))
        if invalids:
            self.log.warning('[http-headers] invalid headers are ignored: %s',
                             ', '.join('%r: %r' % i for i in invalids))
        return tuple(headers)

    def _get_configurable_headers(self, req):
        return iter(self._configurable_headers)

    def _pre_process_request(self, req, chosen_handler):
        for filter_ in self.filters:
            chosen_handler = filter_.pre_process_request(req, chosen_handler)
        return chosen_handler

    def _post_process_request(self, req, *args):
        resp = args
        # `method` is optional in IRequestHandler's response. If not
        # specified, the default value is appended to response.
        if len(resp) == 3:
            resp += (None,)
        nbargs = len(resp)
        for f in reversed(self.filters):
            # As the arity of `post_process_request` has changed since
            # Trac 0.10, only filters with same arity gets passed real values.
            # Errors will call all filters with None arguments,
            # and results will not be not saved.
            extra_arg_count = arity(f.post_process_request) - 1
            if extra_arg_count == nbargs:
                resp = f.post_process_request(req, *resp)
            elif extra_arg_count == nbargs - 1:
                # IRequestFilters may modify the `method`, but the `method`
                # is forwarded when not accepted by the IRequestFilter.
                method = resp[-1]
                resp = f.post_process_request(req, *resp[:-1])
                resp += (method,)
            elif nbargs == 0:
                f.post_process_request(req, *(None,)*extra_arg_count)
        return resp


_warn_setuptools = False
_slashes_re = re.compile(r'/+')

def dispatch_request(environ, start_response):
    """Main entry point for the Trac web interface.

    :param environ: the WSGI environment dict
    :param start_response: the WSGI callback for starting the response
    """

    global _warn_setuptools
    if _warn_setuptools is False:
        _warn_setuptools = True
        warn_setuptools_issue(out=environ.get('wsgi.errors'))

    if sys.flags.optimize != 0:
        raise EnvironmentError("Python with optimizations is not supported.")

    # SCRIPT_URL is an Apache var containing the URL before URL rewriting
    # has been applied, so we can use it to reconstruct logical SCRIPT_NAME
    script_url = environ.get('SCRIPT_URL')
    if script_url is not None:
        path_info = environ.get('PATH_INFO')
        if not path_info:
            environ['SCRIPT_NAME'] = script_url
        else:
            # mod_wsgi squashes slashes in PATH_INFO (!)
            script_url = _slashes_re.sub('/', script_url)
            path_info = _slashes_re.sub('/', path_info)
            if script_url.endswith(path_info):
                environ['SCRIPT_NAME'] = script_url[:-len(path_info)]

    # If the expected configuration keys aren't found in the WSGI environment,
    # try looking them up in the process environment variables
    environ.setdefault('trac.env_path', os.getenv('TRAC_ENV'))
    environ.setdefault('trac.env_parent_dir',
                       os.getenv('TRAC_ENV_PARENT_DIR'))
    environ.setdefault('trac.env_index_template',
                       os.getenv('TRAC_ENV_INDEX_TEMPLATE'))
    environ.setdefault('trac.template_vars',
                       os.getenv('TRAC_TEMPLATE_VARS'))
    environ.setdefault('trac.locale', '')
    environ.setdefault('trac.base_url',
                       os.getenv('TRAC_BASE_URL'))


    locale.setlocale(locale.LC_ALL, environ['trac.locale'])

    # Determine the environment
    env_path = environ.get('trac.env_path')
    if not env_path:
        env_parent_dir = environ.get('trac.env_parent_dir')
        env_paths = environ.get('trac.env_paths')
        if env_parent_dir or env_paths:
            # The first component of the path is the base name of the
            # environment
            path_info = environ.get('PATH_INFO', '').lstrip('/').split('/')
            env_name = path_info.pop(0)

            if not env_name:
                # No specific environment requested, so render an environment
                # index page
                send_project_index(environ, start_response, env_parent_dir,
                                   env_paths)
                return []

            errmsg = None

            # To make the matching patterns of request handlers work, we append
            # the environment name to the `SCRIPT_NAME` variable, and keep only
            # the remaining path in the `PATH_INFO` variable.
            script_name = environ.get('SCRIPT_NAME', '')
            try:
                script_name = unicode(script_name, 'utf-8')
                # (as Href expects unicode parameters)
                environ['SCRIPT_NAME'] = Href(script_name)(env_name)
                environ['PATH_INFO'] = '/' + '/'.join(path_info)

                if env_parent_dir:
                    env_path = os.path.join(env_parent_dir, env_name)
                else:
                    env_path = get_environments(environ).get(env_name)

                if not env_path or not os.path.isdir(env_path):
                    errmsg = 'Environment not found'
            except UnicodeDecodeError:
                errmsg = 'Invalid URL encoding (was %r)' % script_name

            if errmsg:
                start_response('404 Not Found',
                               [('Content-Type', 'text/plain'),
                                ('Content-Length', str(len(errmsg)))])
                return [errmsg]

    if not env_path:
        raise EnvironmentError('The environment options "TRAC_ENV" or '
                               '"TRAC_ENV_PARENT_DIR" or the mod_python '
                               'options "TracEnv" or "TracEnvParentDir" are '
                               'missing. Trac requires one of these options '
                               'to locate the Trac environment(s).')
    run_once = environ['wsgi.run_once']

    env = env_error = None
    try:
        env = open_environment(env_path, use_cache=not run_once)
        if env.base_url_for_redirect:
            environ['trac.base_url'] = env.base_url

        # Web front-end type and version information
        if not hasattr(env, 'webfrontend'):
            mod_wsgi_version = environ.get('mod_wsgi.version')
            if mod_wsgi_version:
                mod_wsgi_version = (
                        "%s (WSGIProcessGroup %s WSGIApplicationGroup %s)" %
                        ('.'.join([str(x) for x in mod_wsgi_version]),
                         environ.get('mod_wsgi.process_group'),
                         environ.get('mod_wsgi.application_group') or
                         '%{GLOBAL}'))
                environ.update({
                    'trac.web.frontend': 'mod_wsgi',
                    'trac.web.version': mod_wsgi_version})
            env.webfrontend = environ.get('trac.web.frontend')
            if env.webfrontend:
                env.webfrontend_version = environ['trac.web.version']
    except Exception as e:
        env_error = e

    req = RequestWithSession(environ, start_response)
    translation.make_activable(lambda: req.locale, env.path if env else None)
    try:
        return _dispatch_request(req, env, env_error)
    finally:
        translation.deactivate()
        if env and not run_once:
            env.shutdown(threading._get_ident())
            # Now it's a good time to do some clean-ups
            #
            # Note: enable the '##' lines as soon as there's a suspicion
            #       of memory leak due to uncollectable objects (typically
            #       objects with a __del__ method caught in a cycle)
            #
            ##gc.set_debug(gc.DEBUG_UNCOLLECTABLE)
            unreachable = gc.collect()
            ##env.log.debug("%d unreachable objects found.", unreachable)
            ##uncollectable = len(gc.garbage)
            ##if uncollectable:
            ##    del gc.garbage[:]
            ##    env.log.warn("%d uncollectable objects found.", uncollectable)


def _dispatch_request(req, env, env_error):
    resp = []

    # fixup env.abs_href if `[trac] base_url` was not specified
    if env and not env.abs_href.base:
        env.abs_href = req.abs_href

    try:
        if not env and env_error:
            raise HTTPInternalError(env_error)
        dispatcher = RequestDispatcher(env)
        dispatcher.set_default_callbacks(req)
        try:
            dispatcher.dispatch(req)
        except RequestDone as req_done:
            resp = req_done.iterable
<<<<<<< HEAD
    except HTTPException as e:
        if not req.response_started:
            _send_user_error(req, env, e)
=======
    except HTTPException, e:
        _send_user_error(req, env, e)
>>>>>>> ceac4bef
    except Exception:
        send_internal_error(env, req, sys.exc_info())
    else:
        resp = resp or req._response or []
    return resp


def _send_user_error(req, env, e):
    # See trac/web/api.py for the definition of HTTPException subclasses.
    if env:
        env.log.warning('[%s] %s, %r, referrer %r',
                        req.remote_addr, exception_to_unicode(e),
                        req, req.environ.get('HTTP_REFERER'))
    if req.response_started:
        return
    data = {'title': e.title, 'type': 'TracError', 'message': e.message,
            'frames': [], 'traceback': None}
    if e.code == 403 and req.authname == 'anonymous':
        # TRANSLATOR: ... not logged in, you may want to 'do so' now (link)
        do_so = tag.a(_("do so"), href=req.href.login())
        add_notice(req, tag_("You are currently not logged in. You may want "
                             "to %(do_so)s now.", do_so=do_so))
    try:
        req.send_error(sys.exc_info(), status=e.code, env=env, data=data)
    except RequestDone:
        pass


def send_internal_error(env, req, exc_info):
    if env:
        env.log.error("[%s] Internal Server Error: %r, referrer %r%s",
                      req.remote_addr, req, req.environ.get('HTTP_REFERER'),
                      exception_to_unicode(exc_info[1], traceback=True))
    if req.response_started:
        return
    message = exception_to_unicode(exc_info[1])
    traceback = get_last_traceback()

    frames, plugins, faulty_plugins, interface_custom = [], [], [], []
    th = 'http://trac-hacks.org'
    has_admin = False
    try:
        has_admin = 'TRAC_ADMIN' in req.perm
    except Exception:
        pass

    tracker = default_tracker
    tracker_args = {}
    if has_admin and not isinstance(exc_info[1], MemoryError):
        # Collect frame and plugin information
        frames = get_frame_info(exc_info[2])
        if env:
            plugins = [p for p in get_plugin_info(env)
                       if any(c['enabled']
                              for m in p['modules'].itervalues()
                              for c in m['components'].itervalues())]
            match_plugins_to_frames(plugins, frames)

            # Identify the tracker where the bug should be reported
            faulty_plugins = [p for p in plugins if 'frame_idx' in p]
            faulty_plugins.sort(key=lambda p: p['frame_idx'])
            if faulty_plugins:
                info = faulty_plugins[0]['info']
                home_page = info.get('home_page', '')
                if 'trac' in info:
                    tracker = info['trac']
                elif urlparse(home_page).netloc == urlparse(th).netloc:
                    tracker = th
                    plugin_name = info.get('home_page', '').rstrip('/') \
                                                           .split('/')[-1]
                    tracker_args = {'component': plugin_name}
        interface_custom = Chrome(env).get_interface_customization_files()

    def get_description(_):
        if env and has_admin:
            sys_info = "".join("|| '''`%s`''' || `%s` ||\n"
                               % (k, v.replace('\n', '` [[br]] `'))
                               for k, v in env.get_systeminfo())
            sys_info += "|| '''`jQuery`''' || `#JQUERY#` ||\n" \
                        "|| '''`jQuery UI`''' || `#JQUERYUI#` ||\n" \
                        "|| '''`jQuery Timepicker`''' || `#JQUERYTP#` ||\n"
            enabled_plugins = "".join("|| '''`%s`''' || `%s` ||\n"
                                      % (p['name'], p['version'] or _('N/A'))
                                      for p in plugins)
            files = Chrome(env).get_interface_customization_files().items()
            interface_files = "".join("|| **%s** || %s ||\n"
                                      % (k, ", ".join("`%s`" % f for f in v))
                                      for k, v in sorted(files))
        else:
            sys_info = _("''System information not available''\n")
            enabled_plugins = _("''Plugin information not available''\n")
            interface_files = _("''Interface customization information not "
                                 "available''\n")
        return _("""\
==== How to Reproduce ====

While doing a %(method)s operation on `%(path_info)s`, \
Trac issued an internal error.

''(please provide additional details here)''

Request parameters:
{{{
%(req_args)s
}}}

User agent: `#USER_AGENT#`

==== System Information ====
%(sys_info)s
==== Enabled Plugins ====
%(enabled_plugins)s
==== Interface Customization ====
%(interface_customization)s
==== Python Traceback ====
{{{
%(traceback)s}}}""",
            method=req.method, path_info=req.path_info,
            req_args=pformat(req.args), sys_info=sys_info,
            enabled_plugins=enabled_plugins,
            interface_customization=interface_files,
            traceback=to_unicode(traceback))

    # Generate the description once in English, once in the current locale
    description_en = get_description(lambda s, **kw: safefmt(s, kw))
    try:
        description = get_description(_)
    except Exception:
        description = description_en

    data = {'title': 'Internal Error',
            'type': 'internal', 'message': message,
            'traceback': traceback, 'frames': frames,
            'shorten_line': shorten_line, 'repr': safe_repr,
            'plugins': plugins, 'faulty_plugins': faulty_plugins,
            'interface': interface_custom,
            'tracker': tracker, 'tracker_args': tracker_args,
            'description': description, 'description_en': description_en}

    Chrome(env).add_jquery_ui(req)
    try:
        req.send_error(exc_info, status=500, env=env, data=data)
    except RequestDone:
        pass


def send_project_index(environ, start_response, parent_dir=None,
                       env_paths=None):
    req = Request(environ, start_response)

    loadpaths = [pkg_resources.resource_filename('trac', 'templates')]
    if req.environ.get('trac.env_index_template'):
        env_index_template = req.environ['trac.env_index_template']
        tmpl_path, template = os.path.split(env_index_template)
        loadpaths.insert(0, tmpl_path)
    else:
        template = 'index.html'

    data = {'trac': {'version': TRAC_VERSION,
                     'time': user_time(req, format_datetime)},
            'req': req}
    if req.environ.get('trac.template_vars'):
        for pair in req.environ['trac.template_vars'].split(','):
            key, val = pair.split('=')
            data[key] = val
    try:
        href = Href(req.base_path)
        projects = []
        for env_name, env_path in get_environments(environ).items():
            try:
                env = open_environment(env_path,
                                       use_cache=not environ['wsgi.run_once'])
                proj = {
                    'env': env,
                    'name': env.project_name,
                    'description': env.project_description,
                    'href': href(env_name)
                }
            except Exception as e:
                proj = {'name': env_name, 'description': to_unicode(e)}
            projects.append(proj)
        projects.sort(lambda x, y: cmp(x['name'].lower(), y['name'].lower()))

        data['projects'] = projects

        loader = TemplateLoader(loadpaths, variable_lookup='lenient',
                                default_encoding='utf-8')
        tmpl = loader.load(template)
        stream = tmpl.generate(**data)
        if template.endswith('.xml'):
            output = stream.render('xml')
            req.send(output, 'text/xml')
        else:
            output = stream.render('xhtml', doctype=DocType.XHTML_STRICT,
                                   encoding='utf-8')
            req.send(output, 'text/html')

    except RequestDone:
        pass


def get_tracignore_patterns(env_parent_dir):
    """Return the list of patterns from env_parent_dir/.tracignore or
    a default pattern of `".*"` if the file doesn't exist.
    """
    path = os.path.join(env_parent_dir, '.tracignore')
    try:
        lines = [line.strip() for line in read_file(path).splitlines()]
    except IOError:
        return ['.*']
    return [line for line in lines if line and not line.startswith('#')]


def get_environments(environ, warn=False):
    """Retrieve canonical environment name to path mapping.

    The environments may not be all valid environments, but they are
    good candidates.
    """
    env_paths = environ.get('trac.env_paths', [])
    env_parent_dir = environ.get('trac.env_parent_dir')
    if env_parent_dir:
        env_parent_dir = os.path.normpath(env_parent_dir)
        paths = dircache.listdir(env_parent_dir)[:]
        dircache.annotate(env_parent_dir, paths)

        # Filter paths that match the .tracignore patterns
        ignore_patterns = get_tracignore_patterns(env_parent_dir)
        paths = [path[:-1] for path in paths if path[-1] == '/'
                 and not any(fnmatch.fnmatch(path[:-1], pattern)
                             for pattern in ignore_patterns)]
        env_paths.extend(os.path.join(env_parent_dir, project)
                         for project in paths)
    envs = {}
    for env_path in env_paths:
        env_path = os.path.normpath(env_path)
        if not os.path.isdir(env_path):
            continue
        env_name = os.path.split(env_path)[1]
        if env_name in envs:
            if warn:
                print('Warning: Ignoring project "%s" since it conflicts with'
                      ' project "%s"' % (env_path, envs[env_name]),
                      file=sys.stderr)
        else:
            envs[env_name] = env_path
    return envs<|MERGE_RESOLUTION|>--- conflicted
+++ resolved
@@ -647,14 +647,8 @@
             dispatcher.dispatch(req)
         except RequestDone as req_done:
             resp = req_done.iterable
-<<<<<<< HEAD
     except HTTPException as e:
-        if not req.response_started:
-            _send_user_error(req, env, e)
-=======
-    except HTTPException, e:
         _send_user_error(req, env, e)
->>>>>>> ceac4bef
     except Exception:
         send_internal_error(env, req, sys.exc_info())
     else:
