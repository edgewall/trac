--- conflicted
+++ resolved
@@ -1,4 +1,3 @@
-<<<<<<< HEAD
 {##}#!${executable}
 {##}# -*- coding: utf-8 -*-
 {##}#
@@ -8,31 +7,13 @@
 {##}#
 {##}# This software is licensed as described in the file COPYING, which
 {##}# you should have received as part of this distribution. The terms
-{##}# are also available at http://trac.edgewall.org/wiki/TracLicense.
+{##}# are also available at https://trac.edgewall.org/wiki/TracLicense.
 {##}#
 {##}# This software consists of voluntary contributions made by many
 {##}# individuals. For the exact contribution history, see the revision
-{##}# history and logs, available at http://trac.edgewall.org/log/.
+{##}# history and logs, available at https://trac.edgewall.org/log/.
 {##}#
 {##}# Author: Jonas Borgström <jonas@edgewall.com>
-=======
-#!${executable}
-# -*- coding: utf-8 -*-
-#
-# Copyright (C) 2003-2019 Edgewall Software
-# Copyright (C) 2003-2004 Jonas Borgström <jonas@edgewall.com>
-# All rights reserved.
-#
-# This software is licensed as described in the file COPYING, which
-# you should have received as part of this distribution. The terms
-# are also available at https://trac.edgewall.org/wiki/TracLicense.
-#
-# This software consists of voluntary contributions made by many
-# individuals. For the exact contribution history, see the revision
-# history and logs, available at https://trac.edgewall.org/log/.
-#
-# Author: Jonas Borgström <jonas@edgewall.com>
->>>>>>> 938ddd68
 
 from __future__ import print_function
 
