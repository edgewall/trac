# -*- coding: utf-8 -*-
#
# Copyright (C) 2003-2022 Edgewall Software
# Copyright (C) 2003-2005 Jonas Borgström <jonas@edgewall.com>
# All rights reserved.
#
# This software is licensed as described in the file COPYING, which
# you should have received as part of this distribution. The terms
# are also available at https://trac.edgewall.org/wiki/TracLicense.
#
# This software consists of voluntary contributions made by many
# individuals. For the exact contribution history, see the revision
# history and logs, available at https://trac.edgewall.org/log/.
#
# Author: Jonas Borgström <jonas@edgewall.com>

from abc import ABCMeta, abstractmethod
from base64 import b64decode, b64encode
from hashlib import md5, sha1
import os
import re
import sys
import urllib.parse
import urllib.request

from trac.config import BoolOption, IntOption, Option
from trac.core import *
from trac.web.api import IAuthenticator, IRequestHandler
from trac.web.chrome import Chrome, INavigationContributor
from trac.util import hex_entropy, md5crypt
from trac.util.compat import crypt
from trac.util.concurrency import threading
from trac.util.datefmt import time_now
from trac.util.html import tag
from trac.util.translation import _, tag_


try:
    from hmac import compare_digest
except ImportError:
    def compare_digest(a, b):
        return a == b


class LoginModule(Component):
    """User authentication manager.

    This component implements user authentication based on HTTP
    authentication provided by the web-server, combined with cookies
    for communicating the login information across the whole site.

    This mechanism expects that the web-server is setup so that a
    request to the path '/login' requires authentication (such as
    Basic or Digest). The login name is then stored in the database
    and associated with a unique key that gets passed back to the user
    agent using the 'trac_auth' cookie. This cookie is used to
    identify the user in subsequent requests to non-protected
    resources.
    """

    implements(IAuthenticator, INavigationContributor, IRequestHandler)

    is_valid_default_handler = False

    check_ip = BoolOption('trac', 'check_auth_ip', 'false',
         """Whether the IP address of the user should be checked for
         authentication.""")

    ignore_case = BoolOption('trac', 'ignore_auth_case', 'false',
        """Whether login names should be converted to lower case.""")

    auth_cookie_domain = Option('trac', 'auth_cookie_domain', '',
        """Auth cookie domain attribute.

        The auth cookie can be shared among multiple subdomains
        by setting the value to the domain. (//since 1.2//)
        """)

    auth_cookie_lifetime = IntOption('trac', 'auth_cookie_lifetime', 0,
        """Lifetime of the authentication cookie, in seconds.

        This value determines how long the browser will cache
        authentication information, and therefore, after how much
        inactivity a user will have to log in again. The value
        of 0 makes the cookie expire at the end of the browsing
        session.
        """)

    auth_cookie_path = Option('trac', 'auth_cookie_path', '',
        """Path for the authentication cookie. Set this to the common
        base path of several Trac instances if you want them to share
        the cookie.
        """)

    # IAuthenticator methods

    def authenticate(self, req):
        authname = None
        if req.remote_user:
            authname = req.remote_user
        elif 'trac_auth' in req.incookie:
            authname = self._get_name_for_cookie(req,
                                                 req.incookie['trac_auth'])

        if not authname:
            return None

        if self.ignore_case:
            authname = authname.lower()

        return authname

    # INavigationContributor methods

    def get_active_navigation_item(self, req):
        return 'login'

    def get_navigation_items(self, req):
        if req.is_authenticated:
            yield ('metanav', 'login',
                   tag_("logged in as %(user)s",
                        user=Chrome(self.env).authorinfo(req, req.authname)))
            yield ('metanav', 'logout',
                   tag.form(
                       tag.div(
                           tag.button(_("Logout"), name='logout',
                                      type='submit'),
                           tag.input(type='hidden', name='__FORM_TOKEN',
                                     value=req.form_token)
                       ),
                       action=req.href.logout(), method='post',
                       id='logout', class_='trac-logout'))
        else:
            yield ('metanav', 'login',
                   tag.a(_("Login"), href=req.href.login()))

    # IRequestHandler methods

    def match_request(self, req):
        return re.match('/(login|logout)/?$', req.path_info)

    def process_request(self, req):
        if req.path_info.startswith('/login'):
            self._do_login(req)
        elif req.path_info.startswith('/logout'):
            self._do_logout(req)
        self._redirect_back(req)

    # Internal methods

    def _do_login(self, req):
        """Log the remote user in.

        This function expects to be called when the remote user name
        is available. The user name is inserted into the `auth_cookie`
        table and a cookie identifying the user on subsequent requests
        is sent back to the client.

        If the Authenticator was created with `ignore_case` set to
        true, then the authentication name passed from the web server
        in req.remote_user will be converted to lower case before
        being used. This is to avoid problems on installations
        authenticating against Windows which is not case sensitive
        regarding user names and domain names
        """
        if not req.remote_user:
            # TRANSLATOR: ... refer to the 'installation documentation'. (link)
            inst_doc = tag.a(_("installation documentation"),
                             title=_("Configuring Authentication"),
                             href=req.href.wiki('TracInstall') +
                                                "#ConfiguringAuthentication")
            raise TracError(tag_("Authentication information not available. "
                                 "Please refer to the %(inst_doc)s.",
                                 inst_doc=inst_doc))
        remote_user = req.remote_user
        if self.ignore_case:
            remote_user = remote_user.lower()

        if req.authname not in ('anonymous', remote_user):
            raise TracError(_("Already logged in as %(user)s.",
                              user=req.authname))

        with self.env.db_transaction as db:
            # Delete cookies older than 10 days
            db("DELETE FROM auth_cookie WHERE time < %s",
               (int(time_now()) - 86400 * 10,))
            # Insert a new cookie if we haven't already got one
            cookie = None
            trac_auth = req.incookie.get('trac_auth')
            if trac_auth is not None:
                name = self._cookie_to_name(req, trac_auth)
                cookie = trac_auth.value if name == remote_user else None
            if cookie is None:
                cookie = hex_entropy()
                db("""
                    INSERT INTO auth_cookie (cookie, name, ipnr, time)
                         VALUES (%s, %s, %s, %s)
                   """, (cookie, remote_user, req.remote_addr,
                         int(time_now())))
        req.authname = remote_user
        req.outcookie['trac_auth'] = cookie
        if self.auth_cookie_domain:
            req.outcookie['trac_auth']['domain'] = self.auth_cookie_domain
        req.outcookie['trac_auth']['path'] = self.auth_cookie_path \
                                             or req.base_path or '/'
        if self.env.secure_cookies:
            req.outcookie['trac_auth']['secure'] = True
        req.outcookie['trac_auth']['httponly'] = True
        if self.auth_cookie_lifetime > 0:
            req.outcookie['trac_auth']['expires'] = self.auth_cookie_lifetime

    def _do_logout(self, req):
        """Log the user out.

        Simply deletes the corresponding record from the auth_cookie
        table.
        """
        if req.method != 'POST' or not req.is_authenticated:
            return

        if 'trac_auth' in req.incookie:
            self.env.db_transaction("DELETE FROM auth_cookie WHERE cookie=%s",
                                    (req.incookie['trac_auth'].value,))
        else:
            self.env.db_transaction("DELETE FROM auth_cookie WHERE name=%s",
                                    (req.authname,))
        self._expire_cookie(req)
        custom_redirect = self.config['metanav'].get('logout.redirect')
        if custom_redirect:
            if not re.match(r'https?:|/', custom_redirect):
                custom_redirect = req.href(custom_redirect)
            req.redirect(custom_redirect)

    def _expire_cookie(self, req):
        """Instruct the user agent to drop the auth cookie by setting
        the "expires" property to a date in the past.
        """
        req.outcookie['trac_auth'] = ''
        if self.auth_cookie_domain:
            req.outcookie['trac_auth']['domain'] = self.auth_cookie_domain
        req.outcookie['trac_auth']['path'] = self.auth_cookie_path \
                                             or req.base_path or '/'
        req.outcookie['trac_auth']['expires'] = -10000
        if self.env.secure_cookies:
            req.outcookie['trac_auth']['secure'] = True
        req.outcookie['trac_auth']['httponly'] = True

    def _cookie_to_name(self, req, cookie):
        # This is separated from _get_name_for_cookie(), because the
        # latter is overridden in AccountManager.
        if self.check_ip:
            sql = "SELECT name FROM auth_cookie WHERE cookie=%s AND ipnr=%s"
            args = (cookie.value, req.remote_addr)
        else:
            sql = "SELECT name FROM auth_cookie WHERE cookie=%s"
            args = (cookie.value,)
        for name, in self.env.db_query(sql, args):
            return name

    def _get_name_for_cookie(self, req, cookie):
        name = self._cookie_to_name(req, cookie)
        if name is None:
            # The cookie is invalid (or has been purged from the
            # database), so tell the user agent to drop it as it is
            # invalid
            self._expire_cookie(req)
        return name

    def _redirect_back(self, req):
        """Redirect the user back to the URL she came from."""
        referer = self._referer(req)
        if referer:
            if not referer.startswith(('http://', 'https://')):
                # Make URL absolute
                scheme, host = urllib.parse.urlparse(req.base_url)[:2]
                referer = urllib.parse.urlunparse((scheme, host, referer, None,
                                                   None, None))
            pos = req.base_url.find(':')
            base_scheme = req.base_url[:pos]
            base_noscheme = req.base_url[pos:]
            base_noscheme_norm = base_noscheme.rstrip('/')
            referer_noscheme = referer[referer.find(':'):]
            # only redirect to referer if it is from the same site
            if referer_noscheme == base_noscheme or \
                    referer_noscheme.startswith(base_noscheme_norm + '/'):
                # avoid redirect loops
                if referer_noscheme.rstrip('/') != \
                        base_noscheme_norm + req.path_info.rstrip('/'):
                    req.redirect(base_scheme + referer_noscheme)
        req.redirect(req.abs_href())

    def _referer(self, req):
        return req.args.get('referer') or req.get_header('Referer')


class HTTPAuthentication(object, metaclass=ABCMeta):

    @abstractmethod
    def do_auth(self, environ, start_response):
        pass


class PasswordFileAuthentication(HTTPAuthentication):
    def __init__(self, filename):
        self.filename = filename
        self.mtime = os.stat(filename).st_mtime
        self.load(self.filename)
        self._lock = threading.Lock()

    def check_reload(self):
        with self._lock:
            mtime = os.stat(self.filename).st_mtime
            if mtime != self.mtime:
                self.mtime = mtime
                self.load(self.filename)


class BasicAuthentication(PasswordFileAuthentication):

    def __init__(self, htpasswd, realm):
        # FIXME pass a logger
        self.realm = realm
        self.crypt = crypt
        self.hash = {}
        PasswordFileAuthentication.__init__(self, htpasswd)

    def load(self, filename):
        # FIXME use a logger
        self.hash = {}
        with open(filename, encoding='utf-8') as fd:
            for line in fd:
                line = line.split('#')[0].strip()
                if not line:
                    continue
                try:
                    u, h = line.split(':')[:2]
                except ValueError:
                    print("Warning: invalid password line in %s: %s"
                          % (filename, line), file=sys.stderr)
                    continue
                if '$' in h or h.startswith('{SHA}') or self.crypt:
                    self.hash[u] = h
                else:
                    print('Warning: cannot parse password for user "%s" '
                          'without the "crypt" module. Install the passlib '
                          'package from PyPI' % u, file=sys.stderr)

        if self.hash == {}:
            print("Warning: found no users in file:", filename,
                  file=sys.stderr)

    def test(self, user, password):
        self.check_reload()
        the_hash = self.hash.get(user)
        if the_hash is None:
            return False

        if the_hash.startswith('{SHA}'):
<<<<<<< HEAD
            return str(b64encode(sha1(password.encode('utf-8')).digest()),
                       'ascii') == the_hash[5:]
=======
            return compare_digest(b64encode(sha1(password).digest()),
                                  the_hash[5:])
>>>>>>> 5b16a96c

        if '$' not in the_hash:
            return compare_digest(self.crypt(password, the_hash[:2]), the_hash)

        magic, salt = the_hash[1:].split('$')[:2]
        magic = '$' + magic + '$'
        return compare_digest(md5crypt(password, salt, magic), the_hash)

    def do_auth(self, environ, start_response):
        header = environ.get('HTTP_AUTHORIZATION')
        if header and header.startswith('Basic'):
            auth = str(b64decode(header[6:]), 'utf-8').split(':', 1)
            if len(auth) == 2:
                user, password = auth
                if self.test(user, password):
                    return user

        headers = [('WWW-Authenticate', 'Basic realm="%s"' % self.realm),
                   ('Content-Length', '0')]
        write = start_response('401 Unauthorized', headers)
        write(b'')


class DigestAuthentication(PasswordFileAuthentication):
    """A simple HTTP digest authentication implementation
    (:rfc:`2617`)."""

    MAX_NONCES = 100

    def __init__(self, htdigest, realm):
        # FIXME pass a logger
        self.active_nonces = []
        self.realm = realm
        self.hash = {}
        PasswordFileAuthentication.__init__(self, htdigest)

    def load(self, filename):
        """Load account information from apache style htdigest files,
        only users from the specified realm are used
        """
        # FIXME use a logger
        self.hash = {}
        with open(filename, encoding='utf-8') as fd:
            for line in fd:
                line = line.split('#')[0].strip()
                if not line:
                    continue
                try:
                    u, r, a1 = line.split(':')[:3]
                except ValueError:
                    print("Warning: invalid digest line in %s: %s"
                          % (filename, line), file=sys.stderr)
                    continue
                if r == self.realm:
                    self.hash[u] = a1
        if self.hash == {}:
            print("Warning: found no users in realm:", self.realm,
                  file=sys.stderr)

    def parse_auth_header(self, authorization):
        values = {}
        for value in urllib.request.parse_http_list(authorization):
            n, v = value.split('=', 1)
            if v[0] == '"' and v[-1] == '"':
                values[n] = v[1:-1]
            else:
                values[n] = v
        return values

    def send_auth_request(self, environ, start_response, stale='false'):
        """Send a digest challenge to the browser. Record used nonces
        to avoid replay attacks.
        """
        nonce = hex_entropy()
        self.active_nonces.append(nonce)
        if len(self.active_nonces) > self.MAX_NONCES:
            self.active_nonces = self.active_nonces[-self.MAX_NONCES:]
        headers = [('WWW-Authenticate',
                    'Digest realm="%s", nonce="%s", qop="auth", stale="%s"' %
                    (self.realm, nonce, stale)),
                   ('Content-Length', '0')]
        write = start_response('401 Unauthorized', headers)
        write(b'')

    def do_auth(self, environ, start_response):
        header = environ.get('HTTP_AUTHORIZATION')
        if not header or not header.startswith('Digest'):
            self.send_auth_request(environ, start_response)
            return None

        auth = self.parse_auth_header(header[7:])
        required_keys = ['username', 'realm', 'nonce', 'uri', 'response',
                         'nc', 'cnonce']
        # Invalid response?
        for key in required_keys:
            if key not in auth:
                self.send_auth_request(environ, start_response)
                return None
        # Unknown user?
        self.check_reload()
        if auth['username'] not in self.hash:
            self.send_auth_request(environ, start_response)
            return None

        kd = lambda x: md5(b':'.join(v.encode('utf-8') for v in x)).hexdigest()
        a1 = self.hash[auth['username']]
        a2 = kd([environ['REQUEST_METHOD'], auth['uri']])
        # Is the response correct?
        correct = kd([a1, auth['nonce'], auth['nc'],
                      auth['cnonce'], auth['qop'], a2])
        if auth['response'] != correct:
            self.send_auth_request(environ, start_response)
            return None
        # Is the nonce active, if not ask the client to use a new one
        if not auth['nonce'] in self.active_nonces:
            self.send_auth_request(environ, start_response, stale='true')
            return None
        self.active_nonces.remove(auth['nonce'])
        return auth['username']<|MERGE_RESOLUTION|>--- conflicted
+++ resolved
@@ -17,6 +17,7 @@
 from abc import ABCMeta, abstractmethod
 from base64 import b64decode, b64encode
 from hashlib import md5, sha1
+import hmac
 import os
 import re
 import sys
@@ -33,13 +34,6 @@
 from trac.util.datefmt import time_now
 from trac.util.html import tag
 from trac.util.translation import _, tag_
-
-
-try:
-    from hmac import compare_digest
-except ImportError:
-    def compare_digest(a, b):
-        return a == b
 
 
 class LoginModule(Component):
@@ -356,20 +350,17 @@
             return False
 
         if the_hash.startswith('{SHA}'):
-<<<<<<< HEAD
-            return str(b64encode(sha1(password.encode('utf-8')).digest()),
-                       'ascii') == the_hash[5:]
-=======
-            return compare_digest(b64encode(sha1(password).digest()),
-                                  the_hash[5:])
->>>>>>> 5b16a96c
+            hash_ = str(b64encode(sha1(password.encode('utf-8')).digest()),
+                        'ascii')
+            return hmac.compare_digest(hash_, the_hash[5:])
 
         if '$' not in the_hash:
-            return compare_digest(self.crypt(password, the_hash[:2]), the_hash)
+            return hmac.compare_digest(self.crypt(password, the_hash[:2]),
+                                       the_hash)
 
         magic, salt = the_hash[1:].split('$')[:2]
         magic = '$' + magic + '$'
-        return compare_digest(md5crypt(password, salt, magic), the_hash)
+        return hmac.compare_digest(md5crypt(password, salt, magic), the_hash)
 
     def do_auth(self, environ, start_response):
         header = environ.get('HTTP_AUTHORIZATION')
