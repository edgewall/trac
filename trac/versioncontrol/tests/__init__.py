# -*- coding: utf-8 -*-
#
# Copyright (C) 2005-2019 Edgewall Software
# All rights reserved.
#
# This software is licensed as described in the file COPYING, which
# you should have received as part of this distribution. The terms
# are also available at https://trac.edgewall.org/wiki/TracLicense.
#
# This software consists of voluntary contributions made by many
# individuals. For the exact contribution history, see the revision
# history and logs, available at https://trac.edgewall.org/log/.

import unittest

from trac.versioncontrol.tests import admin, cache, diff, svn_authz, api
from trac.versioncontrol.tests.functional import functionalSuite

<<<<<<< HEAD
def test_suite():

=======
def suite():
>>>>>>> d24490a2
    suite = unittest.TestSuite()
    suite.addTest(admin.test_suite())
    suite.addTest(cache.test_suite())
    suite.addTest(diff.test_suite())
    suite.addTest(svn_authz.test_suite())
    suite.addTest(api.test_suite())
    return suite

if __name__ == '__main__':
    unittest.main(defaultTest='test_suite')<|MERGE_RESOLUTION|>--- conflicted
+++ resolved
@@ -16,12 +16,7 @@
 from trac.versioncontrol.tests import admin, cache, diff, svn_authz, api
 from trac.versioncontrol.tests.functional import functionalSuite
 
-<<<<<<< HEAD
 def test_suite():
-
-=======
-def suite():
->>>>>>> d24490a2
     suite = unittest.TestSuite()
     suite.addTest(admin.test_suite())
     suite.addTest(cache.test_suite())
