--- conflicted
+++ resolved
@@ -147,12 +147,8 @@
         has_eligible = name in ('svnmerge-integrated', 'svn:mergeinfo')
         revs_label = (_('merged'), _('blocked'))[name.endswith('blocked')]
         revs_cols = has_eligible and 2 or None
-<<<<<<< HEAD
         (reponame, target_path) = context.resource.id
         repos = self.env.get_repository(reponame)
-=======
-        repos = self.env.get_repository()
-        target_path = context.resource.id
         target_rev = context.resource.version
         if has_eligible:
             node = repos.get_node(target_path, target_rev)
@@ -160,7 +156,6 @@
             for path, rev in node.get_copy_ancestry(): 
                 if path not in branch_starts:
                     branch_starts[path] = rev + 1
->>>>>>> 28d077ce
         rows = []
         if name.startswith('svnmerge-'):
             sources = props[name].split()
@@ -225,32 +220,11 @@
             pass
     return ""
 
-<<<<<<< HEAD
-    def _get_source_link(self, path, context):
-        """Return a link to a merge source."""
-        reponame = context.resource.id[0]
-        return tag.a(path, title=_('View merge source'),
-                     href=context.href.browser(reponame, path,
-                                               rev=context.resource.version))
-
-    def _get_revs_link(self, label, context, spath, revs):
-        """Return a link to the revision log when more than one revision is
-        given, to the revision itself for a single revision, or a `<span>`
-        with "no revision" for none.
-        """
-        reponame = context.resource.id[0]
-        if not revs:
-            return tag.span(label, title=_('No revisions'))
-        elif ',' in revs or '-' in revs:
-            revs_href = context.href.log(reponame, spath, revs=revs)
-        else:
-            revs_href = context.href.changeset(revs, reponame, spath)
-        return tag.a(label, title=revs.replace(',', ', '), href=revs_href)
-=======
 def _get_source_link(spath, context):
     """Return a link to a merge source."""
+    reponame = context.resource.id[0]
     return tag.a('/' + spath, title=_('View merge source'),
-                 href=context.href.browser(spath,
+                 href=context.href.browser(reponame, spath,
                                            rev=context.resource.version))
 
 def _get_revs_link(label, context, spath, revs):
@@ -258,14 +232,14 @@
     given, to the revision itself for a single revision, or a `<span>`
     with "no revision" for none.
     """
+    reponame = context.resource.id[0]
     if not revs:
         return tag.span(label, title=_('No revisions'))
     elif ',' in revs or '-' in revs:
-        revs_href = context.href.log(spath, revs=revs)
+        revs_href = context.href.log(reponame, spath, revs=revs)
     else:
-        revs_href = context.href.changeset(revs, spath)
+        revs_href = context.href.changeset(revs, reponame, spath)
     return tag.a(label, title=revs.replace(',', ', '), href=revs_href)
->>>>>>> 28d077ce
 
 
 class SubversionMergePropertyDiffRenderer(Component):
@@ -282,7 +256,7 @@
         # Build 3 columns table showing modifications on merge sources
         # || source || added revs || removed revs ||
         # || source || removed                    ||
-        repos = self.env.get_repository()
+        repos = self.env.get_repository(old_context.resource.id[0])
         def parse_sources(props):
             sources = {}
             for line in props[name].splitlines():
