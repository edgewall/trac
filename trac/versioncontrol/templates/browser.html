<!DOCTYPE html
    PUBLIC "-//W3C//DTD XHTML 1.0 Strict//EN"
    "http://www.w3.org/TR/xhtml1/DTD/xhtml1-strict.dtd">
<html xmlns="http://www.w3.org/1999/xhtml"
    xmlns:py="http://genshi.edgewall.org/"
    xmlns:xi="http://www.w3.org/2001/XInclude"
    xmlns:i18n="http://genshi.edgewall.org/i18n">
  <xi:include href="layout.html" />
  <xi:include href="macros.html" />
  <head>
    <title>$path</title>
    <meta py:if="file and file.annotate" name="ROBOTS" content="NOINDEX, NOFOLLOW" />
    <meta py:if="dir" name="ROBOTS" content="NOINDEX" />
    <script type="text/javascript" src="${chrome.htdocs_location}js/folding.js"></script>
    <script type="text/javascript">
      jQuery(document).ready(function($) {
        $(".trac-toggledeleted").show().click(function() {
                  $(this).siblings().find(".trac-deleted").toggle();
                  return false;
        }).click();
        $("#jumploc input").hide();
        $("#jumploc select").change(function () {
          this.parentNode.parentNode.submit();
        });

        <py:if test="dir or repo">
          /* browsers using old WebKits have issues with expandDir... */
          var webkit_rev = /AppleWebKit\/(\d+)/.exec(navigator.userAgent);
          if ( !webkit_rev || (521 - webkit_rev[1]).toString()[0] == "-" )
            enableExpandDir(null, $("table.dirlist tr"), {
                action: 'inplace',
                range_min_secs: '$dir.range_min_secs',
                range_max_secs: '$dir.range_max_secs'
            });
        </py:if>
        <py:if test="file">
          <py:if test="file.annotate">
            enableBlame("${href.changeset()}/", "${reponame}", "${path}");
            enableBlame("${href.changeset()}/", "${path}");
          </py:if>
          $('#preview table.code').enableCollapsibleColumns($('#preview table.code thead th.content')); 
        </py:if>
      });
    </script>
  </head>

  <body>
    <div id="content" class="browser">

      <py:if test="repo">
        <h1>Repository Index</h1>
        <py:with vars="repoindex = 'repoindex'">
          <xi:include href="repository_index.html" />
        </py:with>
      </py:if>

      <py:if test="dir or file">
        <py:choose>
          <py:when test="repo">
            <hr />
            <h1>Default Repository</h1>
            <p class="hint">The entries in that repository are reachable directly, 
            without a repository prefix. <br />
            However, a repository name will always take precedence over a similarly 
            named entry in the default repository. <br />
            If this is a problem, add a separate explicit entry for that repository.</p>
          </py:when>
          <h1 py:otherwise=""><xi:include href="path_links.html" /></h1>
        </py:choose>
  
        <div id="jumprev">
          <form action="" method="get">
            <div>
              <label for="rev" title="${stickyrev and 'Hint: clear the field to view latest revision' or None}">
                View revision:</label>
              <input type="text" id="rev" name="rev" value="$stickyrev" size="6" />
            </div>
          </form>
        </div>
  
        <div py:if="quickjump_entries" id="jumploc">
          <form action="" method="get">
            <div class="buttons">
              <label for="preselected">Visit:</label>
              <select id="preselected" name="preselected">
                <option selected="selected" />
                <optgroup py:for="category, locations in groupby(quickjump_entries, key=lambda q: q[0])"
                  label="${category}">
                  <option py:for="_, name, path, rev in locations" value="${href.browser(reponame, path, rev=rev)}">$name</option>
                </optgroup>
              </select>
              <input type="submit" value="${_('Go!')}" title="${_('Jump to the chosen preselected path')}" />
            </div>
          </form>
        </div>
      </py:if>

      <py:if test="dir">
        <table class="listing dirlist" id="dirlist">
          <xi:include href="dirlist_thead.html" />
          <tbody>
            <py:if test="'up' in chrome.links">
              <tr class="even">
                <td class="name" colspan="5">
                  <a class="parent" title="Parent Directory" href="${chrome.links.up[0].href}">../</a>
                </td>
              </tr>
            </py:if>
            <xi:include href="dir_entries.html" />
            <tr py:if="'up' not in chrome.links and not dir.entries" class="even">
              <td class="name" colspan="5">
                No files found
              </td>
            </tr>
          </tbody>
        </table>
      </py:if>

      <table py:if="properties or file" id="info" summary="Revision info">
        <tr py:if="file">
          <th scope="col" i18n:msg="rev, size, author, date">
            Revision <a href="${href.changeset(rev, reponame)}">$rev</a>, ${sizeinfo(file.size)}
            (checked in by ${authorinfo(file.changeset.author)}, ${dateinfo(file.changeset.date)} ago)
          </th>
        </tr>
        <tr py:if="file">
          <td class="message searchable" py:choose="">
            <py:when test="wiki_format_messages" xml:space="preserve">
              ${wiki_to_html(context('changeset', (reponame, file.changeset.rev)), file.changeset.message, escape_newlines=True)}
            </py:when>
            <py:otherwise>${file.changeset.message}</py:otherwise>
          </td>
        </tr>
        <tr py:if="properties">
          <td colspan="2">
            <ul class="props">
              <li py:for="prop in properties" py:choose="">
                <py:when test="prop.rendered">
                   <span py:if="prop.rendered.name"
                         py:attrs="prop.rendered.name_attributes" py:content="prop.rendered.name" />
                   <div py:attrs="prop.rendered.content_attributes" py:content="prop.rendered.content" />
                </py:when>
                <py:otherwise>
                  Property <strong>$prop.name</strong> set to
                  <py:choose>
                    <em py:when="istext(prop.value)"><code>$prop.value</code></em>
                    <py:otherwise>$prop.value</py:otherwise>
                  </py:choose>
                </py:otherwise>
              </li>
            </ul>
          </td>
        </tr>
      </table>

      <div py:if="file and file.preview" id="preview" class="searchable">
        ${preview_file(file.preview)}
      </div>

      <div id="help" i18n:msg="">
        <strong>Note:</strong> See <a href="${href.wiki('TracBrowser')}">TracBrowser</a>
        for help on using the browser.
      </div>

      <div id="anydiff">
        <form action="${href.diff()}" method="get">
          <div class="buttons">
<<<<<<< HEAD
            <input type="hidden" name="new_path" value="$reponame/$path" />
            <input type="hidden" name="old_path" value="$reponame/$path" />
            <input type="hidden" name="new_rev" value="$rev" />
            <input type="hidden" name="old_rev" value="$rev" />
=======
            <input type="hidden" name="new_path" value="$path" />
            <input type="hidden" name="old_path" value="$path" />
            <input type="hidden" name="new_rev" value="$stickyrev" />
            <input type="hidden" name="old_rev" value="$stickyrev" />
>>>>>>> 28d077ce
            <input type="submit" value="${_('View changes...')}" title="${_('Select paths and revs for Diff')}" />
          </div>
        </form>
      </div>

    </div>
  </body>
</html><|MERGE_RESOLUTION|>--- conflicted
+++ resolved
@@ -165,17 +165,10 @@
       <div id="anydiff">
         <form action="${href.diff()}" method="get">
           <div class="buttons">
-<<<<<<< HEAD
             <input type="hidden" name="new_path" value="$reponame/$path" />
             <input type="hidden" name="old_path" value="$reponame/$path" />
-            <input type="hidden" name="new_rev" value="$rev" />
-            <input type="hidden" name="old_rev" value="$rev" />
-=======
-            <input type="hidden" name="new_path" value="$path" />
-            <input type="hidden" name="old_path" value="$path" />
             <input type="hidden" name="new_rev" value="$stickyrev" />
             <input type="hidden" name="old_rev" value="$stickyrev" />
->>>>>>> 28d077ce
             <input type="submit" value="${_('View changes...')}" title="${_('Select paths and revs for Diff')}" />
           </div>
         </form>
