--- conflicted
+++ resolved
@@ -41,15 +41,9 @@
                          TransactionContextManager, parse_connection_uri)
 from trac.db.convert import copy_tables
 from trac.loader import load_components
-<<<<<<< HEAD
 from trac.util import as_bool, backup_config_file, copytree, create_file, \
-                      get_pkginfo, is_path_below, lazy, makedirs, read_file
+                      get_pkginfo, is_path_below, lazy, makedirs
 from trac.util.compat import Popen, close_fds
-=======
-from trac.log import logger_handler_factory
-from trac.util import arity, as_bool, copytree, create_file, get_pkginfo, \
-                      is_path_below, lazy, makedirs
->>>>>>> 5d5cbfd9
 from trac.util.concurrency import threading
 from trac.util.datefmt import pytz
 from trac.util.text import exception_to_unicode, path_to_unicode, printerr, \
