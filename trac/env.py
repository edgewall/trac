# -*- coding: utf-8 -*-
#
# Copyright (C) 2003-2014 Edgewall Software
# Copyright (C) 2003-2007 Jonas Borgström <jonas@edgewall.com>
# All rights reserved.
#
# This software is licensed as described in the file COPYING, which
# you should have received as part of this distribution. The terms
# are also available at http://trac.edgewall.org/wiki/TracLicense.
#
# This software consists of voluntary contributions made by many
# individuals. For the exact contribution history, see the revision
# history and logs, available at http://trac.edgewall.org/log/.
#
# Author: Jonas Borgström <jonas@edgewall.com>

"""Trac Environment model and related APIs."""

from contextlib import contextmanager
import hashlib
import os.path
import setuptools
import shutil
import sys
import time
from ConfigParser import RawConfigParser
from subprocess import PIPE
from tempfile import mkdtemp
from urlparse import urlsplit

from trac import log
from trac.admin.api import (AdminCommandError, IAdminCommandProvider,
                            get_dir_list)
from trac.api import IEnvironmentSetupParticipant, ISystemInfoProvider
from trac.cache import CacheManager, cached
from trac.config import BoolOption, ChoiceOption, ConfigSection, \
<<<<<<< HEAD
                        Configuration, Option, PathOption
from trac.core import Component, ComponentManager, ExtensionPoint, \
                      TracBaseError, TracError, implements
=======
                        Configuration, IntOption, Option, PathOption
from trac.core import Component, ComponentManager, implements, Interface, \
                      ExtensionPoint, TracBaseError, TracError
>>>>>>> 74a5e4db
from trac.db.api import (DatabaseManager, QueryContextManager,
                         TransactionContextManager, parse_connection_uri)
from trac.db.convert import copy_tables
from trac.loader import load_components
from trac.util import as_bool, backup_config_file, copytree, create_file, \
                      get_pkginfo, is_path_below, lazy, makedirs, read_file
from trac.util.compat import Popen, close_fds
from trac.util.concurrency import threading
from trac.util.datefmt import pytz
from trac.util.text import exception_to_unicode, path_to_unicode, printerr, \
                           printferr, printfout, printout
from trac.util.translation import _, N_
from trac.web.chrome import Chrome
from trac.web.href import Href

__all__ = ['Environment', 'IEnvironmentSetupParticipant', 'open_environment']


# Content of the VERSION file in the environment
_VERSION = 'Trac Environment Version 1'


class BackupError(TracBaseError, RuntimeError):
    """Exception raised during an upgrade when the DB backup fails."""


class Environment(Component, ComponentManager):
    """Trac environment manager.

    Trac stores project information in a Trac environment. It consists
    of a directory structure containing among other things:

    * a configuration file,
    * project-specific templates and plugins,
    * the wiki and ticket attachments files,
    * the SQLite database file (stores tickets, wiki pages...)
      in case the database backend is sqlite

    """

    implements(ISystemInfoProvider)

    required = True

    system_info_providers = ExtensionPoint(ISystemInfoProvider)
    setup_participants = ExtensionPoint(IEnvironmentSetupParticipant)

    components_section = ConfigSection('components',
        """This section is used to enable or disable components
        provided by plugins, as well as by Trac itself. The component
        to enable/disable is specified via the name of the
        option. Whether its enabled is determined by the option value;
        setting the value to `enabled` or `on` will enable the
        component, any other value (typically `disabled` or `off`)
        will disable the component.

        The option name is either the fully qualified name of the
        components or the module/package prefix of the component. The
        former enables/disables a specific component, while the latter
        enables/disables any component in the specified
        package/module.

        Consider the following configuration snippet:
        {{{
        [components]
        trac.ticket.report.ReportModule = disabled
        acct_mgr.* = enabled
        }}}

        The first option tells Trac to disable the
        [wiki:TracReports report module].
        The second option instructs Trac to enable all components in
        the `acct_mgr` package. Note that the trailing wildcard is
        required for module/package matching.

        To view the list of active components, go to the ''Plugins''
        page on ''About Trac'' (requires `CONFIG_VIEW`
        [wiki:TracPermissions permissions]).

        See also: TracPlugins
        """)

    shared_plugins_dir = PathOption('inherit', 'plugins_dir', '',
        """Path to the //shared plugins directory//.

        Plugins in that directory are loaded in addition to those in
        the directory of the environment `plugins`, with this one
        taking precedence.
        """)

    base_url = Option('trac', 'base_url', '',
        """Reference URL for the Trac deployment.

        This is the base URL that will be used when producing
        documents that will be used outside of the web browsing
        context, like for example when inserting URLs pointing to Trac
        resources in notification e-mails.""")

    base_url_for_redirect = BoolOption('trac', 'use_base_url_for_redirect',
                                        False,
        """Optionally use `[trac] base_url` for redirects.

        In some configurations, usually involving running Trac behind
        a HTTP proxy, Trac can't automatically reconstruct the URL
        that is used to access it. You may need to use this option to
        force Trac to use the `base_url` setting also for
        redirects. This introduces the obvious limitation that this
        environment will only be usable when accessible from that URL,
        as redirects are frequently used.
        """)

    secure_cookies = BoolOption('trac', 'secure_cookies', False,
        """Restrict cookies to HTTPS connections.

        When true, set the `secure` flag on all cookies so that they
        are only sent to the server on HTTPS connections. Use this if
        your Trac instance is only accessible through HTTPS.
        """)

    anonymous_session_lifetime = IntOption(
        'trac', 'anonymous_session_lifetime', '90',
        """Lifetime of the anonymous session, in days.

        Set the option to 0 to disable purging old anonymous sessions.
        (''since 1.0.17'')""")

    project_name = Option('project', 'name', 'My Project',
        """Name of the project.""")

    project_description = Option('project', 'descr', 'My example project',
        """Short description of the project.""")

    project_url = Option('project', 'url', '',
        """URL of the main project web site, usually the website in
        which the `base_url` resides. This is used in notification
        e-mails.""")

    project_admin = Option('project', 'admin', '',
        """E-Mail address of the project's administrator.""")

    project_admin_trac_url = Option('project', 'admin_trac_url', '.',
        """Base URL of a Trac instance where errors in this Trac
        should be reported.

        This can be an absolute or relative URL, or '.' to reference
        this Trac instance. An empty value will disable the reporting
        buttons.
        """)

    project_footer = Option('project', 'footer',
                            N_('Visit the Trac open source project at<br />'
                               '<a href="http://trac.edgewall.org/">'
                               'http://trac.edgewall.org/</a>'),
        """Page footer text (right-aligned).""")

    project_icon = Option('project', 'icon', 'common/trac.ico',
        """URL of the icon of the project.""")

    log_type = ChoiceOption('logging', 'log_type',
                            log.LOG_TYPES + log.LOG_TYPE_ALIASES,
        """Logging facility to use.

        Should be one of (`none`, `file`, `stderr`, `syslog`, `winlog`).""",
        case_sensitive=False)

    log_file = Option('logging', 'log_file', 'trac.log',
        """If `log_type` is `file`, this should be a path to the
        log-file.  Relative paths are resolved relative to the `log`
        directory of the environment.""")

    log_level = ChoiceOption('logging', 'log_level',
                             tuple(reversed(log.LOG_LEVELS)) +
                             log.LOG_LEVEL_ALIASES,
        """Level of verbosity in log.

        Should be one of (`CRITICAL`, `ERROR`, `WARNING`, `INFO`, `DEBUG`).
        """, case_sensitive=False)

    log_format = Option('logging', 'log_format', None,
        """Custom logging format.

        If nothing is set, the following will be used:

        `Trac[$(module)s] $(levelname)s: $(message)s`

        In addition to regular key names supported by the
        [http://docs.python.org/library/logging.html Python logger library]
        one could use:

        - `$(path)s`     the path for the current environment
        - `$(basename)s` the last path component of the current environment
        - `$(project)s`  the project name

        Note the usage of `$(...)s` instead of `%(...)s` as the latter form
        would be interpreted by the !ConfigParser itself.

        Example:
        `($(thread)d) Trac[$(basename)s:$(module)s] $(levelname)s: $(message)s`
        """)

    def __init__(self, path, create=False, options=[]):
        """Initialize the Trac environment.

        :param path:   the absolute path to the Trac environment
        :param create: if `True`, the environment is created and
                       populated with default data; otherwise, the
                       environment is expected to already exist.
        :param options: A list of `(section, name, value)` tuples that
                        define configuration options
        """
        ComponentManager.__init__(self)

        self.path = os.path.normpath(os.path.normcase(path))
        self.log = None
        self.config = None

        if create:
            self.create(options)
            for setup_participant in self.setup_participants:
                setup_participant.environment_created()
        else:
            self.verify()
            self.setup_config()

    def __repr__(self):
        return '<%s %r>' % (self.__class__.__name__, self.path)

    @lazy
    def name(self):
        """The environment name.

        :since: 1.2
        """
        return os.path.basename(self.path)

    @property
    def env(self):
        """Property returning the `Environment` object, which is often
        required for functions and methods that take a `Component` instance.
        """
        # The cached decorator requires the object have an `env` attribute.
        return self

    @property
    def system_info(self):
        """List of `(name, version)` tuples describing the name and
        version information of external packages used by Trac and plugins.
        """
        info = []
        for provider in self.system_info_providers:
            info.extend(provider.get_system_info() or [])
        return sorted(set(info),
                      key=lambda args: (args[0] != 'Trac', args[0].lower()))

    def get_systeminfo(self):
        """Return a list of `(name, version)` tuples describing the name
        and version information of external packages used by Trac and plugins.

        :since 1.3.1: deprecated and will be removed in 1.5.1. Use
                      system_info property instead.
        """
        return self.system_info

    # ISystemInfoProvider methods

    def get_system_info(self):
        yield 'Trac', self.trac_version
        yield 'Python', sys.version
        yield 'setuptools', setuptools.__version__
        if pytz is not None:
            yield 'pytz', pytz.__version__
        if hasattr(self, 'webfrontend_version'):
            yield self.webfrontend, self.webfrontend_version

    def component_activated(self, component):
        """Initialize additional member variables for components.

        Every component activated through the `Environment` object
        gets three member variables: `env` (the environment object),
        `config` (the environment configuration) and `log` (a logger
        object)."""
        component.env = self
        component.config = self.config
        component.log = self.log

    def _component_name(self, name_or_class):
        name = name_or_class
        if not isinstance(name_or_class, basestring):
            name = name_or_class.__module__ + '.' + name_or_class.__name__
        return name.lower()

    @lazy
    def _component_rules(self):
        _rules = {}
        for name, value in self.components_section.options():
            name = name.rstrip('.*').lower()
            _rules[name] = as_bool(value)
        return _rules

    def is_component_enabled(self, cls):
        """Implemented to only allow activation of components that are
        not disabled in the configuration.

        This is called by the `ComponentManager` base class when a
        component is about to be activated. If this method returns
        `False`, the component does not get activated. If it returns
        `None`, the component only gets activated if it is located in
        the `plugins` directory of the environment.
        """
        component_name = self._component_name(cls)

        rules = self._component_rules
        cname = component_name
        while cname:
            enabled = rules.get(cname)
            if enabled is not None:
                return enabled
            idx = cname.rfind('.')
            if idx < 0:
                break
            cname = cname[:idx]

        # By default, all components in the trac package except
        # in trac.test or trac.tests are enabled
        return component_name.startswith('trac.') and \
               not component_name.startswith('trac.test.') and \
               not component_name.startswith('trac.tests.') or None

    def enable_component(self, cls):
        """Enable a component or module."""
        self._component_rules[self._component_name(cls)] = True
        super(Environment, self).enable_component(cls)

    @contextmanager
    def component_guard(self, component, reraise=False):
        """Traps any runtime exception raised when working with a component
        and logs the error.

        :param component: the component responsible for any error that
                          could happen inside the context
        :param reraise: if `True`, an error is logged but not suppressed.
                        By default, errors are suppressed.

        """
        try:
            yield
        except TracError as e:
            self.log.warning("Component %s failed with %s",
                             component, exception_to_unicode(e))
            if reraise:
                raise
        except Exception as e:
            self.log.error("Component %s failed with %s", component,
                           exception_to_unicode(e, traceback=True))
            if reraise:
                raise

    def verify(self):
        """Verify that the provided path points to a valid Trac environment
        directory."""
        try:
            tag = read_file(os.path.join(self.path, 'VERSION')).splitlines()[0]
            if tag != _VERSION:
                raise Exception(_("Unknown Trac environment type '%(type)s'",
                                  type=tag))
        except Exception as e:
            raise TracError(_("No Trac environment found at %(path)s\n"
                              "%(e)s", path=self.path, e=e))

    @lazy
    def db_exc(self):
        """Return an object (typically a module) containing all the
        backend-specific exception types as attributes, named
        according to the Python Database API
        (http://www.python.org/dev/peps/pep-0249/).

        To catch a database exception, use the following pattern::

            try:
                with env.db_transaction as db:
                    ...
            except env.db_exc.IntegrityError as e:
                ...
        """
        return DatabaseManager(self).get_exceptions()

    @property
    def db_query(self):
        """Return a context manager
        (`~trac.db.api.QueryContextManager`) which can be used to
        obtain a read-only database connection.

        Example::

            with env.db_query as db:
                cursor = db.cursor()
                cursor.execute("SELECT ...")
                for row in cursor.fetchall():
                    ...

        Note that a connection retrieved this way can be "called"
        directly in order to execute a query::

            with env.db_query as db:
                for row in db("SELECT ..."):
                    ...

        :warning: after a `with env.db_query as db` block, though the
          `db` variable is still defined, you shouldn't use it as it
          might have been closed when exiting the context, if this
          context was the outermost context (`db_query` or
          `db_transaction`).

        If you don't need to manipulate the connection itself, this
        can even be simplified to::

            for row in env.db_query("SELECT ..."):
                ...

        """
        return QueryContextManager(self)

    @property
    def db_transaction(self):
        """Return a context manager
        (`~trac.db.api.TransactionContextManager`) which can be used
        to obtain a writable database connection.

        Example::

            with env.db_transaction as db:
                cursor = db.cursor()
                cursor.execute("UPDATE ...")

        Upon successful exit of the context, the context manager will
        commit the transaction. In case of nested contexts, only the
        outermost context performs a commit. However, should an
        exception happen, any context manager will perform a rollback.
        You should *not* call `commit()` yourself within such block,
        as this will force a commit even if that transaction is part
        of a larger transaction.

        Like for its read-only counterpart, you can directly execute a
        DML query on the `db`::

            with env.db_transaction as db:
                db("UPDATE ...")

        :warning: after a `with env.db_transaction` as db` block,
          though the `db` variable is still available, you shouldn't
          use it as it might have been closed when exiting the
          context, if this context was the outermost context
          (`db_query` or `db_transaction`).

        If you don't need to manipulate the connection itself, this
        can also be simplified to::

            env.db_transaction("UPDATE ...")

        """
        return TransactionContextManager(self)

    def shutdown(self, tid=None):
        """Close the environment."""
        from trac.versioncontrol.api import RepositoryManager
        RepositoryManager(self).shutdown(tid)
        DatabaseManager(self).shutdown(tid)
        if tid is None:
            log.shutdown(self.log)

    def create(self, options=[]):
        """Create the basic directory structure of the environment,
        initialize the database and populate the configuration file
        with default values.

        If options contains ('inherit', 'file'), default values will
        not be loaded; they are expected to be provided by that file
        or other options.

        :raises TracError: if the base directory of `path` does not exist.
        :raises TracError: if `path` exists and is not empty.
        """
        base_dir = os.path.dirname(self.path)
        if not os.path.exists(base_dir):
            raise TracError(_(
                "Base directory '%(env)s' does not exist. Please create it "
                "and retry.", env=base_dir))

        if os.path.exists(self.path) and os.listdir(self.path):
            raise TracError(_("Directory exists and is not empty."))

        # Create the directory structure
        if not os.path.exists(self.path):
            os.mkdir(self.path)
        os.mkdir(self.htdocs_dir)
        os.mkdir(self.log_dir)
        os.mkdir(self.plugins_dir)
        os.mkdir(self.templates_dir)

        # Create a few files
        create_file(os.path.join(self.path, 'VERSION'), _VERSION + '\n')
        create_file(os.path.join(self.path, 'README'),
                    'This directory contains a Trac environment.\n'
                    'Visit http://trac.edgewall.org/ for more information.\n')

        # Setup the default configuration
        os.mkdir(self.conf_dir)
        config = Configuration(self.config_file_path)
        for section, name, value in options:
            config.set(section, name, value)
        config.save()
        self.setup_config()
        if not any((section, option) == ('inherit', 'file')
                   for section, option, value in options):
            self.config.set_defaults(self)
            self.config.save()

        # Create the sample configuration
        create_file(self.config_file_path + '.sample')
        self._update_sample_config()

        # Create the database
        DatabaseManager(self).init_db()

    @lazy
    def database_version(self):
        """Returns the current version of the database.

        :since 1.0.2:
        """
        return DatabaseManager(self) \
               .get_database_version('database_version')

    @lazy
    def database_initial_version(self):
        """Returns the version of the database at the time of creation.

        In practice, for database created before 0.11, this will
        return `False` which is "older" than any db version number.

        :since 1.0.2:
        """
        return DatabaseManager(self) \
               .get_database_version('initial_database_version')

    @lazy
    def trac_version(self):
        """Returns the version of Trac.
        :since: 1.2
        """
        from trac import core, __version__
        return get_pkginfo(core).get('version', __version__)

    def setup_config(self):
        """Load the configuration file."""
        self.config = Configuration(self.config_file_path,
                                    {'envname': self.name})
        if not self.config.exists:
            raise TracError(_("The configuration file is not found at "
                              "%(path)s", path=self.config_file_path))
        self.setup_log()
        plugins_dir = self.shared_plugins_dir
        load_components(self, plugins_dir and (plugins_dir,))

    @lazy
    def config_file_path(self):
        """Path of the trac.ini file."""
        return os.path.join(self.conf_dir, 'trac.ini')

    @lazy
    def log_file_path(self):
        """Path to the log file."""
        if not os.path.isabs(self.log_file):
            return os.path.join(self.log_dir, self.log_file)
        return self.log_file

    def _get_path_to_dir(self, *dirs):
        path = self.path
        for dir in dirs:
            path = os.path.join(path, dir)
        return os.path.realpath(path)

    @lazy
    def attachments_dir(self):
        """Absolute path to the attachments directory.

        :since: 1.3.1
        """
        return self._get_path_to_dir('files', 'attachments')

    @lazy
    def conf_dir(self):
        """Absolute path to the conf directory.

        :since: 1.0.11
        """
        return self._get_path_to_dir('conf')

    @lazy
    def files_dir(self):
        """Absolute path to the files directory.

        :since: 1.3.2
        """
        return self._get_path_to_dir('files')

    @lazy
    def htdocs_dir(self):
        """Absolute path to the htdocs directory.

        :since: 1.0.11
        """
        return self._get_path_to_dir('htdocs')

    @lazy
    def log_dir(self):
        """Absolute path to the log directory.

        :since: 1.0.11
        """
        return self._get_path_to_dir('log')

    @lazy
    def plugins_dir(self):
        """Absolute path to the plugins directory.

        :since: 1.0.11
        """
        return self._get_path_to_dir('plugins')

    @lazy
    def templates_dir(self):
        """Absolute path to the templates directory.

        :since: 1.0.11
        """
        return self._get_path_to_dir('templates')

    def setup_log(self):
        """Initialize the logging sub-system."""
        self.log, log_handler = \
            self.create_logger(self.log_type, self.log_file_path,
                               self.log_level, self.log_format)
        self.log.addHandler(log_handler)
        self.log.info('-' * 32 + ' environment startup [Trac %s] ' + '-' * 32,
                      self.trac_version)

    def create_logger(self, log_type, log_file, log_level, log_format):
        log_id = 'Trac.%s' % hashlib.sha1(self.path).hexdigest()
        if log_format:
            log_format = log_format.replace('$(', '%(') \
                                   .replace('%(path)s', self.path) \
                                   .replace('%(basename)s', self.name) \
                                   .replace('%(project)s', self.project_name)
        return log.logger_handler_factory(log_type, log_file, log_level,
                                          log_id, format=log_format)

    def get_known_users(self, as_dict=False):
        """Returns information about all known users, i.e. users that
        have logged in to this Trac environment and possibly set their
        name and email.

        By default this function returns a iterator that yields one
        tuple for every user, of the form (username, name, email),
        ordered alpha-numerically by username. When `as_dict` is `True`
        the function returns a dictionary mapping username to a
        (name, email) tuple.

        :since 1.2: the `as_dict` parameter is available.
        """
        return self._known_users_dict if as_dict else iter(self._known_users)

    @cached
    def _known_users(self):
        return self.db_query("""
                SELECT DISTINCT s.sid, n.value, e.value
                FROM session AS s
                 LEFT JOIN session_attribute AS n ON (n.sid=s.sid
                  AND n.authenticated=1 AND n.name = 'name')
                 LEFT JOIN session_attribute AS e ON (e.sid=s.sid
                  AND e.authenticated=1 AND e.name = 'email')
                WHERE s.authenticated=1 ORDER BY s.sid
        """)

    @cached
    def _known_users_dict(self):
        return {u[0]: (u[1], u[2]) for u in self._known_users}

    def invalidate_known_users_cache(self):
        """Clear the known_users cache."""
        del self._known_users
        del self._known_users_dict

    def backup(self, dest=None):
        """Create a backup of the database.

        :param dest: Destination file; if not specified, the backup is
                     stored in a file called db_name.trac_version.bak
        """
        return DatabaseManager(self).backup(dest)

    def needs_upgrade(self):
        """Return whether the environment needs to be upgraded."""
        for participant in self.setup_participants:
            with self.component_guard(participant, reraise=True):
                if participant.environment_needs_upgrade():
                    self.log.warning(
                        "Component %s requires environment upgrade",
                        participant)
                    return True
        return False

    def upgrade(self, backup=False, backup_dest=None):
        """Upgrade database.

        :param backup: whether or not to backup before upgrading
        :param backup_dest: name of the backup file
        :return: whether the upgrade was performed
        """
        upgraders = []
        for participant in self.setup_participants:
            with self.component_guard(participant, reraise=True):
                if participant.environment_needs_upgrade():
                    upgraders.append(participant)
        if not upgraders:
            return

        if backup:
            try:
                self.backup(backup_dest)
            except Exception as e:
                raise BackupError(e)

        for participant in upgraders:
            self.log.info("upgrading %s...", participant)
            with self.component_guard(participant, reraise=True):
                participant.upgrade_environment()
            # Database schema may have changed, so close all connections
            dbm = DatabaseManager(self)
            if dbm.connection_uri != 'sqlite::memory:':
                dbm.shutdown()

        self._update_sample_config()
        del self.database_version
        return True

    @lazy
    def href(self):
        """The application root path"""
        return Href(urlsplit(self.abs_href.base).path)

    @lazy
    def abs_href(self):
        """The application URL"""
        if not self.base_url:
            self.log.warning("base_url option not set in configuration, "
                             "generated links may be incorrect")
        return Href(self.base_url)

    def _update_sample_config(self):
        filename = os.path.join(self.config_file_path + '.sample')
        if not os.path.isfile(filename):
            return
        config = Configuration(filename)
        config.set_defaults()
        try:
            config.save()
        except IOError as e:
            self.log.warning("Couldn't write sample configuration file (%s)%s",
                             e, exception_to_unicode(e, traceback=True))
        else:
            self.log.info("Wrote sample configuration file with the new "
                          "settings and their default values: %s",
                          filename)


env_cache = {}
env_cache_lock = threading.Lock()


def open_environment(env_path=None, use_cache=False):
    """Open an existing environment object, and verify that the database is up
    to date.

    :param env_path: absolute path to the environment directory; if
                     omitted, the value of the `TRAC_ENV` environment
                     variable is used
    :param use_cache: whether the environment should be cached for
                      subsequent invocations of this function
    :return: the `Environment` object
    """
    if not env_path:
        env_path = os.getenv('TRAC_ENV')
    if not env_path:
        raise TracError(_('Missing environment variable "TRAC_ENV". '
                          'Trac requires this variable to point to a valid '
                          'Trac environment.'))

    if use_cache:
        with env_cache_lock:
            env = env_cache.get(env_path)
            if env and env.config.parse_if_needed():
                # The environment configuration has changed, so shut it down
                # and remove it from the cache so that it gets reinitialized
                env.log.info('Reloading environment due to configuration '
                             'change')
                env.shutdown()
                del env_cache[env_path]
                env = None
            if env is None:
                env = env_cache.setdefault(env_path,
                                           open_environment(env_path))
            else:
                CacheManager(env).reset_metadata()
    else:
        env = Environment(env_path)
        needs_upgrade = True
        try:
            needs_upgrade = env.needs_upgrade()
        except Exception as e:  # e.g. no database connection
            env.log.error("Exception caught while checking for upgrade: %s",
                          exception_to_unicode(e, traceback=True))
        if needs_upgrade:
            raise TracError(_('The Trac Environment needs to be upgraded. '
                              'Run:\n\n  trac-admin "%(path)s" upgrade',
                              path=env_path))

    return env


class EnvironmentAdmin(Component):
    """trac-admin command provider for environment administration."""

    implements(IAdminCommandProvider)

    # IAdminCommandProvider methods

    def get_admin_commands(self):
        yield ('convert_db', '<dburi> [new_env]',
               """Convert database

               Converts the database backend in the environment in which
               the command is run (in-place), or in a new copy of the
               environment. For an in-place conversion, the data is
               copied to the database specified in <dburi> and the
               [trac] database setting is changed to point to the new
               database. The new database must be empty, which for an
               SQLite database means the file should not exist. The data
               in the existing database is left unmodified.

               For a database conversion in a new copy of the environment,
               the environment in which the command is executed is copied
               and the [trac] database setting is changed in the new
               environment. The existing environment is left unmodified.

               Be sure to create a backup (see `hotcopy`) before converting
               the database, particularly when doing an in-place conversion.
               """,
               self._complete_convert_db, self._do_convert_db)
        yield ('deploy', '<directory>',
               'Extract static resources from Trac and all plugins',
               None, self._do_deploy)
        yield ('hotcopy', '<backupdir> [--no-database]',
               """Make a hot backup copy of an environment

               The database is backed up to the 'db' directory of the
               destination, unless the --no-database option is
               specified.
               """,
               None, self._do_hotcopy)
        yield ('upgrade', '[--no-backup]',
               """Upgrade database to current version

               The database is backed up to the directory specified by [trac]
               backup_dir (the default is 'db'), unless the --no-backup
               option is specified. The shorthand alias -b can also be used
               to specify --no-backup.
               """,
               None, self._do_upgrade)

    def _do_convert_db(self, dburi, env_path=None):
        if env_path:
            return self._do_convert_db_in_new_env(dburi, env_path)
        else:
            return self._do_convert_db_in_place(dburi)

    def _complete_convert_db(self, args):
        if len(args) == 2:
            return get_dir_list(args[1])

    def _do_deploy(self, dest):
        target = os.path.normpath(dest)
        chrome_target = os.path.join(target, 'htdocs')
        script_target = os.path.join(target, 'cgi-bin')

        # Check source and destination to avoid recursively copying files
        for provider in Chrome(self.env).template_providers:
            paths = list(provider.get_htdocs_dirs() or [])
            if not paths:
                continue
            for key, root in paths:
                if not root:
                    continue
                source = os.path.normpath(root)
                dest = os.path.join(chrome_target, key)
                if os.path.exists(source) and is_path_below(dest, source):
                    raise AdminCommandError(
                        _("Resources cannot be deployed to a target "
                          "directory that is equal to or below the source "
                          "directory '%(source)s'.\n\nPlease choose a "
                          "different target directory and try again.",
                          source=source))

        # Copy static content
        makedirs(target, overwrite=True)
        makedirs(chrome_target, overwrite=True)
        printout(_("Copying resources from:"))
        for provider in Chrome(self.env).template_providers:
            paths = list(provider.get_htdocs_dirs() or [])
            if not paths:
                continue
            printout('  %s.%s' % (provider.__module__,
                                  provider.__class__.__name__))
            for key, root in paths:
                if not root:
                    continue
                source = os.path.normpath(root)
                printout('   ', source)
                if os.path.exists(source):
                    dest = os.path.join(chrome_target, key)
                    copytree(source, dest, overwrite=True)

        # Create and copy scripts
        makedirs(script_target, overwrite=True)
        printout(_("Creating scripts."))
        data = {'env': self.env, 'executable': sys.executable, 'repr': repr}
        for script in ('cgi', 'fcgi', 'wsgi'):
            dest = os.path.join(script_target, 'trac.' + script)
            chrome = Chrome(self.env)
            template = chrome.load_template('deploy_trac.' + script, text=True)
            text = chrome.render_template_string(template, data, text=True)

            with open(dest, 'w') as out:
                out.write(text.encode('utf-8'))

    def _do_hotcopy(self, dest, no_db=None):
        if no_db not in (None, '--no-database'):
            raise AdminCommandError(_("Invalid argument '%(arg)s'", arg=no_db),
                                    show_usage=True)

        if os.path.exists(dest):
            raise TracError(_("hotcopy can't overwrite existing '%(dest)s'",
                              dest=path_to_unicode(dest)))

        printout(_("Hotcopying %(src)s to %(dst)s ...",
                   src=path_to_unicode(self.env.path),
                   dst=path_to_unicode(dest)))
        db_str = self.env.config.get('trac', 'database')
        prefix, db_path = db_str.split(':', 1)
        skip = []

        if prefix == 'sqlite':
            db_path = os.path.join(self.env.path, os.path.normpath(db_path))
            # don't copy the journal (also, this would fail on Windows)
            skip = [db_path + '-journal', db_path + '-stmtjrnl',
                    db_path + '-shm', db_path + '-wal']
            if no_db:
                skip.append(db_path)

        # Bogus statement to lock the database while copying files
        with self.env.db_transaction as db:
            db("UPDATE system SET name=NULL WHERE name IS NULL")
            try:
                copytree(self.env.path, dest, symlinks=1, skip=skip)
            except shutil.Error as e:
                retval = 1
                printerr(_("The following errors happened while copying "
                           "the environment:"))
                for src, dst, err in e.args[0]:
                    if src in err:
                        printerr('  %s' % err)
                    else:
                        printerr("  %s: '%s'" % (err, path_to_unicode(src)))
            else:
                retval = 0

            # db backup for non-sqlite
            if prefix != 'sqlite' and not no_db:
                printout(_("Backing up database ..."))
                sql_backup = os.path.join(dest, 'db',
                                          '%s-db-backup.sql' % prefix)
                self.env.backup(sql_backup)

        printout(_("Hotcopy done."))
        return retval

    def _do_upgrade(self, no_backup=None):
        if no_backup not in (None, '-b', '--no-backup'):
            raise AdminCommandError(_("Invalid arguments"), show_usage=True)

        if not self.env.needs_upgrade():
            printout(_("Database is up to date, no upgrade necessary."))
            return

        try:
            self.env.upgrade(backup=no_backup is None)
        except BackupError as e:
            printerr(_("The pre-upgrade backup failed.\nUse '--no-backup' to "
                       "upgrade without doing a backup.\n"))
            raise e.args[0]
        except Exception:
            printerr(_("The upgrade failed. Please fix the issue and try "
                       "again.\n"))
            raise

        printout(_('Upgrade done.\n\n'
                   'You may want to upgrade the Trac documentation now by '
                   'running:\n\n  trac-admin "%(path)s" wiki upgrade',
                   path=path_to_unicode(self.env.path)))

    # Internal methods

    def _do_convert_db_in_new_env(self, dst_dburi, env_path):
        try:
            os.rmdir(env_path)  # remove directory if it's empty
        except OSError:
            pass
        if os.path.exists(env_path) or os.path.lexists(env_path):
            printferr("Cannot create Trac environment: %s: File exists",
                      env_path)
            return 1

        dst_env = self._create_env(env_path, dst_dburi)
        dbm = DatabaseManager(self.env)
        src_dburi = dbm.connection_uri
        src_db = dbm.get_connection()
        dst_db = DatabaseManager(dst_env).get_connection()
        self._copy_tables(dst_env, src_db, dst_db, src_dburi, dst_dburi)
        self._copy_directories(dst_env)

    def _do_convert_db_in_place(self, dst_dburi):
        dbm = DatabaseManager(self.env)
        src_dburi = dbm.connection_uri
        if src_dburi == dst_dburi:
            printferr("Source database and destination database are same: %s",
                      dst_dburi)
            return 1

        env_path = mkdtemp(prefix='convert_db-',
                           dir=os.path.dirname(self.env.path))
        try:
            dst_env = self._create_env(env_path, dst_dburi)
            src_db = dbm.get_connection()
            dst_db = DatabaseManager(dst_env).get_connection()
            self._copy_tables(dst_env, src_db, dst_db, src_dburi, dst_dburi)
            del src_db
            del dst_db
            dst_env.shutdown()
            dst_env = None
            schema, params = parse_connection_uri(dst_dburi)
            if schema == 'sqlite':
                dbpath = os.path.join(self.env.path, params['path'])
                dbdir = os.path.dirname(dbpath)
                if not os.path.isdir(dbdir):
                    os.makedirs(dbdir)
                shutil.copy(os.path.join(env_path, params['path']), dbpath)
        finally:
            shutil.rmtree(env_path)

        backup_config_file(self.env, '.convert_db-%d' % int(time.time()))
        self.config.set('trac', 'database', dst_dburi)
        self.config.save()

    def _create_env(self, env_path, dburi):
        parser = RawConfigParser()
        parser.read(self.env.config_file_path)
        options = dict(((section, name), value)
                       for section in parser.sections()
                       for name, value in parser.items(section))
        options[('trac', 'database')] = dburi
        options = sorted((section, name, value) for (section, name), value
                                                in options.iteritems())

        class MigrateEnvironment(Environment):
            abstract = True
            required = False

            def is_component_enabled(self, cls):
                name = self._component_name(cls)
                if not any(name.startswith(mod) for mod in
                           ('trac.', 'tracopt.')):
                    return False
                return Environment.is_component_enabled(self, cls)

        # create an environment without plugins
        env = MigrateEnvironment(env_path, create=True, options=options)
        env.shutdown()
        # copy plugins directory
        os.rmdir(env.plugins_dir)
        shutil.copytree(self.env.plugins_dir, env.plugins_dir)
        # create tables for plugins to upgrade in other process
        with Popen((sys.executable, '-m', 'trac.admin.console', env_path,
                    'upgrade'), stdin=PIPE, stdout=PIPE, stderr=PIPE,
                   close_fds=close_fds) as proc:
            stdout, stderr = proc.communicate(input='')
        if proc.returncode != 0:
            raise TracError("upgrade command failed (stdout %r, stderr %r)" %
                            (stdout, stderr))
        return Environment(env_path)

    def _copy_tables(self, dst_env, src_db, dst_db, src_dburi, dst_dburi):
        copy_tables(self.env, dst_env, src_db, dst_db, src_dburi, dst_dburi)

    def _copy_directories(self, dst_env):
        printfout("Copying directories:")
        for src in (self.env.files_dir, self.env.htdocs_dir,
                    self.env.templates_dir, self.env.plugins_dir):
            name = os.path.basename(src)
            dst = os.path.join(dst_env.path, name)
            printfout("  %s directory... ", name, newline=False)
            if os.path.isdir(dst):
                shutil.rmtree(dst)
            if os.path.isdir(src):
                shutil.copytree(src, dst)
            printfout("done.")<|MERGE_RESOLUTION|>--- conflicted
+++ resolved
@@ -34,15 +34,9 @@
 from trac.api import IEnvironmentSetupParticipant, ISystemInfoProvider
 from trac.cache import CacheManager, cached
 from trac.config import BoolOption, ChoiceOption, ConfigSection, \
-<<<<<<< HEAD
-                        Configuration, Option, PathOption
+                        Configuration, IntOption, Option, PathOption
 from trac.core import Component, ComponentManager, ExtensionPoint, \
                       TracBaseError, TracError, implements
-=======
-                        Configuration, IntOption, Option, PathOption
-from trac.core import Component, ComponentManager, implements, Interface, \
-                      ExtensionPoint, TracBaseError, TracError
->>>>>>> 74a5e4db
 from trac.db.api import (DatabaseManager, QueryContextManager,
                          TransactionContextManager, parse_connection_uri)
 from trac.db.convert import copy_tables
