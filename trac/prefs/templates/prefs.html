--- conflicted
+++ resolved
@@ -6,8 +6,7 @@
 
   This software consists of voluntary contributions made by many
   individuals. For the exact contribution history, see the revision
-<<<<<<< HEAD
-  history and logs, available at http://trac.edgewall.org/.
+  history and logs, available at https://trac.edgewall.org/.
 #}
 
 # extends 'layout.html'
@@ -28,24 +27,6 @@
 
   <body>
     # block content
-=======
-  history and logs, available at https://trac.edgewall.org/.
--->
-<!DOCTYPE html
-    PUBLIC "-//W3C//DTD XHTML 1.0 Strict//EN"
-    "http://www.w3.org/TR/xhtml1/DTD/xhtml1-strict.dtd">
-<html xmlns="http://www.w3.org/1999/xhtml"
-      xmlns:xi="http://www.w3.org/2001/XInclude"
-      xmlns:py="http://genshi.edgewall.org/"
-      py:strip="">
-
-  <py:match path="head" once="true"><head>
-    <title>Preferences: ${select('title/text()')}</title>
-    ${select("*[local-name() != 'title']")}
-  </head></py:match>
-
-  <py:match path="body" once="true" buffer="true"><body>
->>>>>>> 01f79983
     <div id="content" class="prefs">
       <h1>${_("Preferences")}</h1>
       <p>
