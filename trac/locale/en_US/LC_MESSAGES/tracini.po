--- conflicted
+++ resolved
@@ -7,20 +7,16 @@
 msgstr ""
 "Project-Id-Version: Trac 1.3.3\n"
 "Report-Msgid-Bugs-To: trac-dev@googlegroups.com\n"
-<<<<<<< HEAD
-"POT-Creation-Date: 2020-05-24 17:56-0700\n"
-=======
-"POT-Creation-Date: 2022-12-14 19:54-0500\n"
->>>>>>> c3526a7d
+"POT-Creation-Date: 2022-12-14 22:34-0500\n"
 "PO-Revision-Date: 2011-02-23 22:27+0900\n"
 "Last-Translator: FULL NAME <EMAIL@ADDRESS>\n"
 "Language: en_US\n"
 "Language-Team: en_US <trac-dev@googlegroups.com>\n"
-"Plural-Forms: nplurals=2; plural=(n != 1)\n"
+"Plural-Forms: nplurals=2; plural=(n != 1);\n"
 "MIME-Version: 1.0\n"
 "Content-Type: text/plain; charset=utf-8\n"
 "Content-Transfer-Encoding: 8bit\n"
-"Generated-By: Babel 2.8.0\n"
+"Generated-By: Babel 2.11.0\n"
 
 #: tracopt/perm/authz_policy.py:131
 msgid ""
@@ -57,7 +53,7 @@
 "}}}"
 msgstr ""
 
-#: tracopt/ticket/commit_updater.py:112
+#: tracopt/ticket/commit_updater.py:113
 msgid ""
 "Require commands to be enclosed in an envelope.\n"
 "\n"
@@ -65,11 +61,11 @@
 "then commands must be in the form of `[closes #4]`."
 msgstr ""
 
-#: tracopt/ticket/commit_updater.py:118
+#: tracopt/ticket/commit_updater.py:119
 msgid "Commands that close tickets, as a space-separated list."
 msgstr ""
 
-#: tracopt/ticket/commit_updater.py:122
+#: tracopt/ticket/commit_updater.py:123
 msgid ""
 "Commands that add a reference, as a space-separated list.\n"
 "\n"
@@ -77,7 +73,7 @@
 "message will get a reference to the changeset."
 msgstr ""
 
-#: tracopt/ticket/commit_updater.py:129
+#: tracopt/ticket/commit_updater.py:130
 msgid ""
 "Check that the committer has permission to perform the requested\n"
 "operations on the referenced tickets.\n"
@@ -86,31 +82,31 @@
 "operations."
 msgstr ""
 
-#: tracopt/ticket/commit_updater.py:137
+#: tracopt/ticket/commit_updater.py:138
 msgid "Send ticket change notification when updating a ticket."
 msgstr ""
 
-#: tracopt/versioncontrol/git/git_fs.py:303
+#: tracopt/versioncontrol/git/git_fs.py:305
 msgid "Enable persistent caching of commit tree."
 msgstr ""
 
-#: tracopt/versioncontrol/git/git_fs.py:306
+#: tracopt/versioncontrol/git/git_fs.py:308
 msgid "Wrap `GitRepository` in `CachedRepository`."
 msgstr ""
 
-#: tracopt/versioncontrol/git/git_fs.py:309
+#: tracopt/versioncontrol/git/git_fs.py:311
 msgid ""
 "The length at which a sha1 is abbreviated (must be >= 4\n"
 "and <= 40)."
 msgstr ""
 
-#: tracopt/versioncontrol/git/git_fs.py:314
+#: tracopt/versioncontrol/git/git_fs.py:316
 msgid ""
 "The minimum length at which a hex-string in wiki content\n"
 "is formatted as a changeset TracLink (must be >= 4 and <= 40)."
 msgstr ""
 
-#: tracopt/versioncontrol/git/git_fs.py:319
+#: tracopt/versioncontrol/git/git_fs.py:321
 msgid ""
 "Enable reverse mapping of git email addresses to trac user ids.\n"
 "Performance will be reduced if there are many users and the\n"
@@ -120,48 +116,48 @@
 "option."
 msgstr ""
 
-#: tracopt/versioncontrol/git/git_fs.py:328
+#: tracopt/versioncontrol/git/git_fs.py:330
 msgid ""
 "Use git-committer id instead of git-author id for the\n"
 "changeset ''Author'' field."
 msgstr ""
 
-#: tracopt/versioncontrol/git/git_fs.py:333
+#: tracopt/versioncontrol/git/git_fs.py:335
 msgid ""
 "Use git-committer timestamp instead of git-author timestamp\n"
 "for the changeset ''Timestamp'' field."
 msgstr ""
 
-#: tracopt/versioncontrol/git/git_fs.py:338
+#: tracopt/versioncontrol/git/git_fs.py:340
 msgid "Define charset encoding of paths within git repositories."
 msgstr ""
 
-#: tracopt/versioncontrol/git/git_fs.py:341
+#: tracopt/versioncontrol/git/git_fs.py:343
 msgid "Path to the git executable."
 msgstr ""
 
-#: tracopt/versioncontrol/git/git_fs.py:942
+#: tracopt/versioncontrol/git/git_fs.py:944
 msgid "Path to a gitweb-formatted projects.list"
 msgstr ""
 
-#: tracopt/versioncontrol/git/git_fs.py:945
+#: tracopt/versioncontrol/git/git_fs.py:947
 msgid "Path to the base of your git projects"
 msgstr ""
 
-#: tracopt/versioncontrol/git/git_fs.py:948
+#: tracopt/versioncontrol/git/git_fs.py:950
 #, python-format
 msgid ""
 "Template for project URLs. `%s` will be replaced with the repo\n"
 "name"
 msgstr ""
 
-#: tracopt/versioncontrol/git/git_fs.py:952
+#: tracopt/versioncontrol/git/git_fs.py:954
 msgid ""
 "Repositories to sync on every request\n"
 "(not recommended)."
 msgstr ""
 
-#: tracopt/versioncontrol/svn/svn_fs.py:267
+#: tracopt/versioncontrol/svn/svn_fs.py:169
 msgid ""
 "Comma separated list of paths categorized as branches.\n"
 "If a path ends with '*', then all the directory entries found below\n"
@@ -169,7 +165,7 @@
 "Example: `/trunk, /branches/*, /projectAlpha/trunk, /sandbox/*`"
 msgstr ""
 
-#: tracopt/versioncontrol/svn/svn_fs.py:274
+#: tracopt/versioncontrol/svn/svn_fs.py:176
 msgid ""
 "Comma separated list of paths categorized as tags.\n"
 "\n"
@@ -178,7 +174,7 @@
 "Example: `/tags/*, /projectAlpha/tags/A-1.0, /projectAlpha/tags/A-v1.1`"
 msgstr ""
 
-#: tracopt/versioncontrol/svn/svn_fs.py:282
+#: tracopt/versioncontrol/svn/svn_fs.py:184
 msgid ""
 "End-of-Line character sequences when `svn:eol-style` property is\n"
 "`native`.\n"
@@ -426,67 +422,67 @@
 "`($(thread)d) Trac[$(basename)s:$(module)s] $(levelname)s: $(message)s`"
 msgstr ""
 
-#: trac/perm.py:337
+#: trac/perm.py:335
 msgid ""
 "Name of the component implementing `IPermissionStore`, which is\n"
 "used for managing user and group permissions."
 msgstr ""
 
-#: trac/perm.py:342
+#: trac/perm.py:340
 msgid ""
 "List of components implementing `IPermissionPolicy`, in the order\n"
 "in which they will be applied. These components manage fine-grained\n"
 "access control to Trac resources."
 msgstr ""
 
-#: trac/db/api.py:262
+#: trac/db/api.py:260
 msgid ""
 "Database connection\n"
 "[wiki:TracEnvironment#DatabaseConnectionStrings string] for this\n"
 "project"
 msgstr ""
 
-#: trac/db/api.py:267
+#: trac/db/api.py:265
 msgid "Database backup location"
 msgstr ""
 
-#: trac/db/api.py:270
+#: trac/db/api.py:268
 msgid ""
 "Timeout value for database connection, in seconds.\n"
 "Use '0' to specify ''no timeout''."
 msgstr ""
 
-#: trac/db/api.py:274
+#: trac/db/api.py:272
 msgid "Show the SQL queries in the Trac log, at DEBUG level."
 msgstr ""
 
-#: trac/db/mysql_backend.py:100
+#: trac/db/mysql_backend.py:99
 msgid "Location of mysqldump for MySQL database backups"
 msgstr ""
 
-#: trac/db/postgres_backend.py:132
+#: trac/db/postgres_backend.py:134
 msgid "Location of pg_dump for Postgres database backups"
 msgstr ""
 
-#: trac/db/sqlite_backend.py:155
+#: trac/db/sqlite_backend.py:157
 msgid ""
 "Paths to [https://sqlite.org/loadext.html sqlite extensions].\n"
 "The paths may be absolute or relative to the Trac environment."
 msgstr ""
 
-#: trac/mimeview/api.py:617
+#: trac/mimeview/api.py:627
 msgid "Charset to be used when in doubt."
 msgstr ""
 
-#: trac/mimeview/api.py:620
+#: trac/mimeview/api.py:630
 msgid "Displayed tab width in file preview."
 msgstr ""
 
-#: trac/mimeview/api.py:623
+#: trac/mimeview/api.py:633
 msgid "Maximum file size for HTML preview."
 msgstr ""
 
-#: trac/mimeview/api.py:626
+#: trac/mimeview/api.py:636
 msgid ""
 "List of additional MIME types and keyword mappings.\n"
 "Mappings are comma-separated, and for each MIME type,\n"
@@ -494,7 +490,7 @@
 "or file extensions."
 msgstr ""
 
-#: trac/mimeview/api.py:634
+#: trac/mimeview/api.py:644
 msgid ""
 "List of additional MIME types associated to filename patterns.\n"
 "Mappings are comma-separated, and each mapping consists of a MIME type\n"
@@ -502,13 +498,13 @@
 "(\":\"). (''since 1.0'')"
 msgstr ""
 
-#: trac/mimeview/api.py:642
+#: trac/mimeview/api.py:652
 msgid ""
 "Comma-separated list of MIME types that should be treated as\n"
 "binary data."
 msgstr ""
 
-#: trac/mimeview/pygments.py:51
+#: trac/mimeview/pygments.py:49
 #, python-format
 msgid ""
 "Configure Pygments [%(url)s lexer] options.\n"
@@ -527,11 +523,11 @@
 "of the lexer name."
 msgstr ""
 
-#: trac/mimeview/pygments.py:68
+#: trac/mimeview/pygments.py:66
 msgid "The default style to use for Pygments syntax highlighting."
 msgstr ""
 
-#: trac/mimeview/pygments.py:71
+#: trac/mimeview/pygments.py:69
 msgid ""
 "List of additional MIME types known by Pygments.\n"
 "\n"
@@ -544,7 +540,7 @@
 "Pygments render."
 msgstr ""
 
-#: trac/notification/api.py:215
+#: trac/notification/api.py:214
 msgid ""
 "Name of the component implementing `IEmailSender`.\n"
 "\n"
@@ -554,11 +550,11 @@
 "executable."
 msgstr ""
 
-#: trac/notification/api.py:225
+#: trac/notification/api.py:224
 msgid "Enable email notification."
 msgstr ""
 
-#: trac/notification/api.py:228
+#: trac/notification/api.py:227
 msgid ""
 "Sender address to use in notification emails.\n"
 "\n"
@@ -566,11 +562,11 @@
 "Trac refuses to send notification mails."
 msgstr ""
 
-#: trac/notification/api.py:234
+#: trac/notification/api.py:233
 msgid "Sender name to use in notification emails."
 msgstr ""
 
-#: trac/notification/api.py:237
+#: trac/notification/api.py:236
 msgid ""
 "Use the author of the change as the sender in notification emails\n"
 "(e.g. reporter of a new ticket, author of a comment). If the\n"
@@ -579,7 +575,7 @@
 "(''since 1.0'')"
 msgstr ""
 
-#: trac/notification/api.py:244
+#: trac/notification/api.py:243
 msgid ""
 "Reply-To address to use in notification emails.\n"
 "\n"
@@ -587,20 +583,20 @@
 "Trac refuses to send notification mails."
 msgstr ""
 
-#: trac/notification/api.py:251
+#: trac/notification/api.py:250
 msgid ""
 "Comma-separated list of email addresses to always send\n"
 "notifications to. Addresses can be seen by all recipients\n"
 "(Cc:)."
 msgstr ""
 
-#: trac/notification/api.py:257
+#: trac/notification/api.py:256
 msgid ""
 "Comma-separated list of email addresses to always send\n"
 "notifications to. Addresses are not public (Bcc:)."
 msgstr ""
 
-#: trac/notification/api.py:262
+#: trac/notification/api.py:261
 msgid ""
 "Default host/domain to append to addresses that do not specify\n"
 "one. Fully qualified addresses are not modified. The default\n"
@@ -608,19 +604,19 @@
 "address cannot be found in the user settings."
 msgstr ""
 
-#: trac/notification/api.py:268
+#: trac/notification/api.py:267
 msgid ""
 "Comma-separated list of domains that should not be considered\n"
 "part of email addresses (for usernames with Kerberos domains)."
 msgstr ""
 
-#: trac/notification/api.py:272
+#: trac/notification/api.py:271
 msgid ""
 "Comma-separated list of domains that should be considered as\n"
 "valid for email addresses (such as localdomain)."
 msgstr ""
 
-#: trac/notification/api.py:276
+#: trac/notification/api.py:275
 msgid ""
 "Specifies the MIME encoding scheme for emails.\n"
 "\n"
@@ -632,14 +628,14 @@
 "8-bit encoding cannot be used."
 msgstr ""
 
-#: trac/notification/api.py:287
+#: trac/notification/api.py:286
 msgid ""
 "Addresses in the To and Cc fields are visible to all recipients.\n"
 "\n"
 "If this option is disabled, recipients are put in the Bcc list."
 msgstr ""
 
-#: trac/notification/api.py:293
+#: trac/notification/api.py:292
 msgid ""
 "Permit email address without a host/domain (i.e. username only).\n"
 "\n"
@@ -648,7 +644,7 @@
 "use this option with a public SMTP server."
 msgstr ""
 
-#: trac/notification/api.py:301
+#: trac/notification/api.py:300
 msgid ""
 "Text to prepend to subject line of notification emails.\n"
 "\n"
@@ -657,13 +653,13 @@
 "will disable it."
 msgstr ""
 
-#: trac/notification/api.py:310
+#: trac/notification/api.py:309
 msgid ""
 "Hash algorithm to create unique Message-ID header.\n"
 "''(since 1.0.13)''"
 msgstr ""
 
-#: trac/notification/api.py:314
+#: trac/notification/api.py:313
 msgid ""
 "The notifications subscriptions are controlled by plugins. All\n"
 "`INotificationSubscriber` components are in charge. These components\n"
@@ -675,38 +671,38 @@
 "[[SubscriberList]]"
 msgstr ""
 
-#: trac/notification/mail.py:396
+#: trac/notification/mail.py:466
 msgid ""
 "Comma separated list of email resolver components in the order\n"
 "they will be called. If an email address is resolved, the remaining\n"
 "resolvers will not be called."
 msgstr ""
 
-#: trac/notification/mail.py:405
+#: trac/notification/mail.py:475
 msgid "Default format to distribute email notifications."
 msgstr ""
 
-#: trac/notification/mail.py:597
+#: trac/notification/mail.py:709
 msgid "SMTP server hostname to use for email notifications."
 msgstr ""
 
-#: trac/notification/mail.py:600
+#: trac/notification/mail.py:712
 msgid "SMTP server port to use for email notification."
 msgstr ""
 
-#: trac/notification/mail.py:603
+#: trac/notification/mail.py:715
 msgid "Username for authenticating with SMTP server."
 msgstr ""
 
-#: trac/notification/mail.py:606
+#: trac/notification/mail.py:718
 msgid "Password for authenticating with SMTP server."
 msgstr ""
 
-#: trac/notification/mail.py:609
+#: trac/notification/mail.py:721
 msgid "Use SSL/TLS to send notifications over SMTP."
 msgstr ""
 
-#: trac/notification/mail.py:665
+#: trac/notification/mail.py:800
 msgid ""
 "Path to the sendmail executable.\n"
 "\n"
@@ -853,7 +849,7 @@
 "[TracNotification#Customizingthee-mailsubject TracNotification] page."
 msgstr ""
 
-#: trac/ticket/query.py:864
+#: trac/ticket/query.py:863
 msgid ""
 "The default query for authenticated users. The query is either\n"
 "in [TracQuery#QueryLanguage query language] syntax, or a URL query\n"
@@ -861,7 +857,7 @@
 "[TracQuery#UsingTracLinks Trac links]."
 msgstr ""
 
-#: trac/ticket/query.py:872
+#: trac/ticket/query.py:871
 msgid ""
 "The default query for anonymous users. The query is either\n"
 "in [TracQuery#QueryLanguage query language] syntax, or a URL query\n"
@@ -869,7 +865,7 @@
 "[TracQuery#UsingTracLinks Trac links]."
 msgstr ""
 
-#: trac/ticket/query.py:880
+#: trac/ticket/query.py:879
 msgid ""
 "Number of tickets displayed per page in ticket queries,\n"
 "by default. Set to `0` to specify no limit."
@@ -949,27 +945,27 @@
 "for example."
 msgstr ""
 
-#: trac/ticket/roadmap.py:454
+#: trac/ticket/roadmap.py:455
 msgid ""
 "Name of the component implementing `ITicketGroupStatsProvider`,\n"
 "which is used to collect statistics on groups of tickets for display\n"
 "in the roadmap views."
 msgstr ""
 
-#: trac/ticket/roadmap.py:664
+#: trac/ticket/roadmap.py:665
 msgid ""
 "Name of the component implementing `ITicketGroupStatsProvider`,\n"
 "which is used to collect statistics on groups of tickets for display\n"
 "in the milestone views."
 msgstr ""
 
-#: trac/ticket/roadmap.py:671
+#: trac/ticket/roadmap.py:672
 msgid ""
 "Default milestone to which tickets are retargeted when\n"
 "closing or deleting a milestone. (''since 1.1.2'')"
 msgstr ""
 
-#: trac/ticket/roadmap.py:675
+#: trac/ticket/roadmap.py:676
 msgid ""
 "Default field to use for grouping tickets in the grouped\n"
 "progress bar. (''since 1.2'')"
@@ -1214,17 +1210,17 @@
 "graph display. (''since 1.0'')"
 msgstr ""
 
-#: trac/web/auth.py:60
+#: trac/web/auth.py:58
 msgid ""
 "Whether the IP address of the user should be checked for\n"
 "authentication."
 msgstr ""
 
-#: trac/web/auth.py:64
+#: trac/web/auth.py:62
 msgid "Whether login names should be converted to lower case."
 msgstr ""
 
-#: trac/web/auth.py:67
+#: trac/web/auth.py:65
 msgid ""
 "Auth cookie domain attribute.\n"
 "\n"
@@ -1232,7 +1228,7 @@
 "by setting the value to the domain. (//since 1.2//)"
 msgstr ""
 
-#: trac/web/auth.py:74
+#: trac/web/auth.py:72
 msgid ""
 "Lifetime of the authentication cookie, in seconds.\n"
 "\n"
@@ -1243,7 +1239,7 @@
 "session."
 msgstr ""
 
-#: trac/web/auth.py:84
+#: trac/web/auth.py:82
 msgid ""
 "Path for the authentication cookie. Set this to the common\n"
 "base path of several Trac instances if you want them to share\n"
@@ -1468,11 +1464,11 @@
 "the contents are rendered. (''since 1.0.6'')"
 msgstr ""
 
-#: trac/web/main.py:127
+#: trac/web/main.py:124
 msgid "Ordered list of filters to apply to all requests."
 msgstr ""
 
-#: trac/web/main.py:131
+#: trac/web/main.py:128
 msgid ""
 "Name of the component that handles requests to the base\n"
 "URL.\n"
@@ -1485,15 +1481,15 @@
 "take precedence, when set."
 msgstr ""
 
+#: trac/web/main.py:141
+msgid "The default timezone to use"
+msgstr ""
+
 #: trac/web/main.py:144
-msgid "The default timezone to use"
-msgstr ""
-
-#: trac/web/main.py:147
 msgid "The preferred language to use if no user preference has been set."
 msgstr ""
 
-#: trac/web/main.py:152
+#: trac/web/main.py:149
 msgid ""
 "The date format. Valid options are 'iso8601' for selecting\n"
 "ISO 8601 format, or leave it empty which means the default\n"
@@ -1501,7 +1497,7 @@
 "language. (''since 1.0'')"
 msgstr ""
 
-#: trac/web/main.py:159
+#: trac/web/main.py:156
 msgid ""
 "When true, send a `X-Sendfile` header and no content when sending\n"
 "files from the filesystem, so that the web server handles the content.\n"
@@ -1509,13 +1505,13 @@
 "like Apache with `mod_xsendfile` or lighttpd. (''since 1.0'')"
 msgstr ""
 
-#: trac/web/main.py:166
+#: trac/web/main.py:163
 msgid ""
 "The header to use if `use_xsendfile` is enabled. If Nginx is used,\n"
 "set `X-Accel-Redirect`. (''since 1.0.6'')"
 msgstr ""
 
-#: trac/web/main.py:170
+#: trac/web/main.py:167
 msgid ""
 "Headers to be added to the HTTP request. (''since 1.2.3'')\n"
 "\n"
@@ -1525,15 +1521,15 @@
 "location, etag, pragma, cache-control, expires."
 msgstr ""
 
-#: trac/wiki/api.py:265
+#: trac/wiki/api.py:264
 msgid "Enable/disable highlighting CamelCase links to missing pages."
 msgstr ""
 
-#: trac/wiki/api.py:269
+#: trac/wiki/api.py:268
 msgid "Enable/disable splitting the WikiPageNames with space characters."
 msgstr ""
 
-#: trac/wiki/api.py:273
+#: trac/wiki/api.py:272
 msgid ""
 "Enable/disable the use of unsafe HTML tags such as `<script>` or\n"
 "`<embed>` with the HTML [wiki:WikiProcessors WikiProcessor].\n"
@@ -1542,13 +1538,13 @@
 "recommended to leave this option disabled."
 msgstr ""
 
-#: trac/wiki/api.py:281
+#: trac/wiki/api.py:280
 msgid ""
 "List of URI schemes considered \"safe\", that will be rendered as\n"
 "external links even if `[wiki] render_unsafe_content` is `false`."
 msgstr ""
 
-#: trac/wiki/api.py:288
+#: trac/wiki/api.py:287
 msgid ""
 "List of URIs considered \"safe cross-origin\", that will be\n"
 "rendered as `img` element without `crossorigin=\"anonymous\"` attribute\n"
