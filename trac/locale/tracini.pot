# Translations template for Trac.
# Copyright (C) 2019 Edgewall Software
# This file is distributed under the same license as the Trac project.
# FIRST AUTHOR <EMAIL@ADDRESS>, 2019.
#
#, fuzzy
msgid ""
msgstr ""
"Project-Id-Version: Trac 1.4.1\n"
"Report-Msgid-Bugs-To: trac-dev@googlegroups.com\n"
<<<<<<< HEAD
"POT-Creation-Date: 2019-08-27 21:44-0700\n"
=======
"POT-Creation-Date: 2019-09-29 11:44+0100\n"
>>>>>>> ae2e5379
"PO-Revision-Date: YEAR-MO-DA HO:MI+ZONE\n"
"Last-Translator: FULL NAME <EMAIL@ADDRESS>\n"
"Language-Team: LANGUAGE <LL@li.org>\n"
"MIME-Version: 1.0\n"
"Content-Type: text/plain; charset=utf-8\n"
"Content-Transfer-Encoding: 8bit\n"
"Generated-By: Babel 2.7.0\n"

#: tracopt/perm/authz_policy.py:131
msgid ""
"Location of authz policy configuration file. Non-absolute paths are "
"relative to the Environment `conf` directory."
msgstr ""

#: tracopt/perm/config_perm_provider.py:27
msgid ""
"This section provides a way to add arbitrary permissions to a\n"
"Trac environment. This can be useful for adding new permissions to use\n"
"for workflow actions, for example.\n"
"\n"
"To add new permissions, create a new section `[extra-permissions]` in\n"
"your `trac.ini`. Every entry in that section defines a meta-permission\n"
"and a comma-separated list of permissions. For example:\n"
"{{{#!ini\n"
"[extra-permissions]\n"
"EXTRA_ADMIN = EXTRA_VIEW, EXTRA_MODIFY, EXTRA_DELETE\n"
"}}}\n"
"This entry will define three new permissions `EXTRA_VIEW`,\n"
"`EXTRA_MODIFY` and `EXTRA_DELETE`, as well as a meta-permissions\n"
"`EXTRA_ADMIN` that grants all three permissions.\n"
"\n"
"The permissions are created in upper-case characters regardless of\n"
"the casing of the definitions in `trac.ini`. For example, the\n"
"definition `extra_view` would create the permission `EXTRA_VIEW`.\n"
"\n"
"If you don't want a meta-permission, start the meta-name with an\n"
"underscore (`_`):\n"
"{{{#!ini\n"
"[extra-permissions]\n"
"_perms = EXTRA_VIEW, EXTRA_MODIFY\n"
"}}}"
msgstr ""

#: tracopt/ticket/commit_updater.py:112
msgid ""
"Require commands to be enclosed in an envelope.\n"
"\n"
"Must be empty or contain two characters. For example, if set to `[]`,\n"
"then commands must be in the form of `[closes #4]`."
msgstr ""

#: tracopt/ticket/commit_updater.py:118
msgid "Commands that close tickets, as a space-separated list."
msgstr ""

#: tracopt/ticket/commit_updater.py:122
msgid ""
"Commands that add a reference, as a space-separated list.\n"
"\n"
"If set to the special value `<ALL>`, all tickets referenced by the\n"
"message will get a reference to the changeset."
msgstr ""

#: tracopt/ticket/commit_updater.py:129
msgid ""
"Check that the committer has permission to perform the requested\n"
"operations on the referenced tickets.\n"
"\n"
"This requires that the user names be the same for Trac and repository\n"
"operations."
msgstr ""

#: tracopt/ticket/commit_updater.py:137
msgid "Send ticket change notification when updating a ticket."
msgstr ""

#: tracopt/versioncontrol/git/git_fs.py:303
msgid "Enable persistent caching of commit tree."
msgstr ""

#: tracopt/versioncontrol/git/git_fs.py:306
msgid "Wrap `GitRepository` in `CachedRepository`."
msgstr ""

#: tracopt/versioncontrol/git/git_fs.py:309
msgid ""
"The length at which a sha1 is abbreviated (must be >= 4\n"
"and <= 40)."
msgstr ""

#: tracopt/versioncontrol/git/git_fs.py:314
msgid ""
"The minimum length at which a hex-string in wiki content\n"
"is formatted as a changeset TracLink (must be >= 4 and <= 40)."
msgstr ""

#: tracopt/versioncontrol/git/git_fs.py:319
msgid ""
"Enable reverse mapping of git email addresses to trac user ids.\n"
"Performance will be reduced if there are many users and the\n"
"`cached_repository` option is `disabled`.\n"
"\n"
"A repository resync is required after changing the value of this\n"
"option."
msgstr ""

#: tracopt/versioncontrol/git/git_fs.py:328
msgid ""
"Use git-committer id instead of git-author id for the\n"
"changeset ''Author'' field."
msgstr ""

#: tracopt/versioncontrol/git/git_fs.py:333
msgid ""
"Use git-committer timestamp instead of git-author timestamp\n"
"for the changeset ''Timestamp'' field."
msgstr ""

#: tracopt/versioncontrol/git/git_fs.py:338
msgid "Define charset encoding of paths within git repositories."
msgstr ""

#: tracopt/versioncontrol/git/git_fs.py:341
msgid "Path to the git executable."
msgstr ""

#: tracopt/versioncontrol/git/git_fs.py:942
msgid "Path to a gitweb-formatted projects.list"
msgstr ""

#: tracopt/versioncontrol/git/git_fs.py:945
msgid "Path to the base of your git projects"
msgstr ""

#: tracopt/versioncontrol/git/git_fs.py:948
#, python-format
msgid ""
"Template for project URLs. `%s` will be replaced with the repo\n"
"name"
msgstr ""

#: tracopt/versioncontrol/git/git_fs.py:952
msgid ""
"Repositories to sync on every request\n"
"(not recommended)."
msgstr ""

#: tracopt/versioncontrol/svn/svn_fs.py:267
msgid ""
"Comma separated list of paths categorized as branches.\n"
"If a path ends with '*', then all the directory entries found below\n"
"that path will be included.\n"
"Example: `/trunk, /branches/*, /projectAlpha/trunk, /sandbox/*`"
msgstr ""

#: tracopt/versioncontrol/svn/svn_fs.py:274
msgid ""
"Comma separated list of paths categorized as tags.\n"
"\n"
"If a path ends with '*', then all the directory entries found below\n"
"that path will be included.\n"
"Example: `/tags/*, /projectAlpha/tags/A-1.0, /projectAlpha/tags/A-v1.1`"
msgstr ""

#: tracopt/versioncontrol/svn/svn_fs.py:282
msgid ""
"End-of-Line character sequences when `svn:eol-style` property is\n"
"`native`.\n"
"\n"
"If `native`, substitute with the native EOL marker on the server.\n"
"Otherwise, if `LF`, `CRLF` or `CR`, substitute with the specified\n"
"EOL marker.\n"
"\n"
"(''since 1.0.2'')"
msgstr ""

#: tracopt/versioncontrol/svn/svn_prop.py:37
#, python-format
msgid ""
"The TracBrowser for Subversion can interpret the `svn:externals`\n"
"property of folders. By default, it only turns the URLs into links as\n"
"Trac can't browse remote repositories.\n"
"\n"
"However, if you have another Trac instance (or an other repository\n"
"browser like [http://www.viewvc.org/ ViewVC]) configured to browse the\n"
"target repository, then you can instruct Trac which other repository\n"
"browser to use for which external URL. This mapping is done in the\n"
"`[svn:externals]` section of the TracIni.\n"
"\n"
"Example:\n"
"{{{\n"
"[svn:externals]\n"
"1 = svn://server/repos1                       "
"http://trac/proj1/browser/$path?rev=$rev\n"
"2 = svn://server/repos2                       "
"http://trac/proj2/browser/$path?rev=$rev\n"
"3 = http://theirserver.org/svn/eng-soft       "
"http://ourserver/viewvc/svn/$path/?pathrev=25914\n"
"4 = svn://anotherserver.com/tools_repository  "
"http://ourserver/tracs/tools/browser/$path?rev=$rev\n"
"}}}\n"
"With the above, the\n"
"`svn://anotherserver.com/tools_repository/tags/1.1/tools` external will\n"
"be mapped to `http://ourserver/tracs/tools/browser/tags/1.1/tools?rev=`\n"
"(and `rev` will be set to the appropriate revision number if the\n"
"external additionally specifies a revision, see the\n"
"[%(svnbook)s SVN Book on externals] for more details).\n"
"\n"
"Note that the number used as a key in the above section is purely used\n"
"as a place holder, as the URLs themselves can't be used as a key due to\n"
"various limitations in the configuration file parser.\n"
"\n"
"Finally, the relative URLs introduced in\n"
"[http://subversion.apache.org/docs/release-notes/1.5.html#externals "
"Subversion 1.5]\n"
"are not yet supported."
msgstr ""

#: trac/attachment.py:143
msgid "Maximum allowed file size (in bytes) for attachments."
msgstr ""

#: trac/attachment.py:146
msgid ""
"Maximum allowed total size (in bytes) for an attachment list to be\n"
"downloadable as a `.zip`. Set this to -1 to disable download as\n"
"`.zip`. (''since 1.0'')"
msgstr ""

#: trac/attachment.py:152
msgid ""
"Whether attachments should be rendered in the browser, or\n"
"only made downloadable.\n"
"\n"
"Pretty much any file may be interpreted as HTML by the browser,\n"
"which allows a malicious user to attach a file containing cross-site\n"
"scripting attacks.\n"
"\n"
"For public sites where anonymous users can create attachments it is\n"
"recommended to leave this option disabled."
msgstr ""

#: trac/env.py:87
msgid ""
"This section is used to enable or disable components\n"
"provided by plugins, as well as by Trac itself. The component\n"
"to enable/disable is specified via the name of the\n"
"option. Whether its enabled is determined by the option value;\n"
"setting the value to `enabled` or `on` will enable the\n"
"component, any other value (typically `disabled` or `off`)\n"
"will disable the component.\n"
"\n"
"The option name is either the fully qualified name of the\n"
"components or the module/package prefix of the component. The\n"
"former enables/disables a specific component, while the latter\n"
"enables/disables any component in the specified\n"
"package/module.\n"
"\n"
"Consider the following configuration snippet:\n"
"{{{\n"
"[components]\n"
"trac.ticket.report.ReportModule = disabled\n"
"acct_mgr.* = enabled\n"
"}}}\n"
"\n"
"The first option tells Trac to disable the\n"
"[wiki:TracReports report module].\n"
"The second option instructs Trac to enable all components in\n"
"the `acct_mgr` package. Note that the trailing wildcard is\n"
"required for module/package matching.\n"
"\n"
"To view the list of active components, go to the ''Plugins''\n"
"page on ''About Trac'' (requires `CONFIG_VIEW`\n"
"[wiki:TracPermissions permissions]).\n"
"\n"
"See also: TracPlugins"
msgstr ""

#: trac/env.py:122
msgid ""
"Path to the //shared plugins directory//.\n"
"\n"
"Plugins in that directory are loaded in addition to those in\n"
"the directory of the environment `plugins`, with this one\n"
"taking precedence.\n"
"\n"
"Non-absolute paths are relative to the Environment `conf`\n"
"directory."
msgstr ""

#: trac/env.py:133
msgid ""
"Reference URL for the Trac deployment.\n"
"\n"
"This is the base URL that will be used when producing\n"
"documents that will be used outside of the web browsing\n"
"context, like for example when inserting URLs pointing to Trac\n"
"resources in notification e-mails."
msgstr ""

#: trac/env.py:141
msgid ""
"Optionally use `[trac] base_url` for redirects.\n"
"\n"
"In some configurations, usually involving running Trac behind\n"
"a HTTP proxy, Trac can't automatically reconstruct the URL\n"
"that is used to access it. You may need to use this option to\n"
"force Trac to use the `base_url` setting also for\n"
"redirects. This introduces the obvious limitation that this\n"
"environment will only be usable when accessible from that URL,\n"
"as redirects are frequently used."
msgstr ""

#: trac/env.py:154
msgid ""
"Restrict cookies to HTTPS connections.\n"
"\n"
"When true, set the `secure` flag on all cookies so that they\n"
"are only sent to the server on HTTPS connections. Use this if\n"
"your Trac instance is only accessible through HTTPS."
msgstr ""

#: trac/env.py:162
msgid ""
"Lifetime of the anonymous session, in days.\n"
"\n"
"Set the option to 0 to disable purging old anonymous sessions.\n"
"(''since 1.0.17'')"
msgstr ""

#: trac/env.py:169
msgid "Name of the project."
msgstr ""

#: trac/env.py:172
msgid "Short description of the project."
msgstr ""

#: trac/env.py:175
msgid ""
"URL of the main project web site, usually the website in\n"
"which the `base_url` resides. This is used in notification\n"
"e-mails."
msgstr ""

#: trac/env.py:180
msgid "E-Mail address of the project's administrator."
msgstr ""

#: trac/env.py:183
msgid ""
"Base URL of a Trac instance where errors in this Trac\n"
"should be reported.\n"
"\n"
"This can be an absolute or relative URL, or '.' to reference\n"
"this Trac instance. An empty value will disable the reporting\n"
"buttons."
msgstr ""

#: trac/env.py:193
msgid "Page footer text (right-aligned)."
msgstr ""

#: trac/env.py:198
msgid "URL of the icon of the project."
msgstr ""

#: trac/env.py:201
msgid ""
"Logging facility to use.\n"
"\n"
"Should be one of (`none`, `file`, `stderr`, `syslog`, `winlog`)."
msgstr ""

#: trac/env.py:208
msgid ""
"If `log_type` is `file`, this should be a path to the\n"
"log-file.  Relative paths are resolved relative to the `log`\n"
"directory of the environment."
msgstr ""

#: trac/env.py:213
msgid ""
"Level of verbosity in log.\n"
"\n"
"Should be one of (`CRITICAL`, `ERROR`, `WARNING`, `INFO`, `DEBUG`)."
msgstr ""

#: trac/env.py:220
msgid ""
"Custom logging format.\n"
"\n"
"If nothing is set, the following will be used:\n"
"\n"
"`Trac[$(module)s] $(levelname)s: $(message)s`\n"
"\n"
"In addition to regular key names supported by the\n"
"[http://docs.python.org/library/logging.html Python logger library]\n"
"one could use:\n"
"\n"
"- `$(path)s`     the path for the current environment\n"
"- `$(basename)s` the last path component of the current environment\n"
"- `$(project)s`  the project name\n"
"\n"
"Note the usage of `$(...)s` instead of `%(...)s` as the latter form\n"
"would be interpreted by the !ConfigParser itself.\n"
"\n"
"Example:\n"
"`($(thread)d) Trac[$(basename)s:$(module)s] $(levelname)s: $(message)s`"
msgstr ""

#: trac/perm.py:337
msgid ""
"Name of the component implementing `IPermissionStore`, which is\n"
"used for managing user and group permissions."
msgstr ""

#: trac/perm.py:342
msgid ""
"List of components implementing `IPermissionPolicy`, in the order\n"
"in which they will be applied. These components manage fine-grained\n"
"access control to Trac resources."
msgstr ""

#: trac/db/api.py:262
msgid ""
"Database connection\n"
"[wiki:TracEnvironment#DatabaseConnectionStrings string] for this\n"
"project"
msgstr ""

#: trac/db/api.py:267
msgid "Database backup location"
msgstr ""

#: trac/db/api.py:270
msgid ""
"Timeout value for database connection, in seconds.\n"
"Use '0' to specify ''no timeout''."
msgstr ""

#: trac/db/api.py:274
msgid "Show the SQL queries in the Trac log, at DEBUG level."
msgstr ""

#: trac/db/mysql_backend.py:100
msgid "Location of mysqldump for MySQL database backups"
msgstr ""

#: trac/db/postgres_backend.py:132
msgid "Location of pg_dump for Postgres database backups"
msgstr ""

#: trac/db/sqlite_backend.py:155
msgid ""
"Paths to [https://sqlite.org/loadext.html sqlite extensions].\n"
"The paths may be absolute or relative to the Trac environment."
msgstr ""

#: trac/mimeview/api.py:617
msgid "Charset to be used when in doubt."
msgstr ""

#: trac/mimeview/api.py:620
msgid "Displayed tab width in file preview."
msgstr ""

#: trac/mimeview/api.py:623
msgid "Maximum file size for HTML preview."
msgstr ""

#: trac/mimeview/api.py:626
msgid ""
"List of additional MIME types and keyword mappings.\n"
"Mappings are comma-separated, and for each MIME type,\n"
"there's a colon (\":\") separated list of associated keywords\n"
"or file extensions."
msgstr ""

#: trac/mimeview/api.py:634
msgid ""
"List of additional MIME types associated to filename patterns.\n"
"Mappings are comma-separated, and each mapping consists of a MIME type\n"
"and a Python regexp used for matching filenames, separated by a colon\n"
"(\":\"). (''since 1.0'')"
msgstr ""

#: trac/mimeview/api.py:642
msgid ""
"Comma-separated list of MIME types that should be treated as\n"
"binary data."
msgstr ""

#: trac/mimeview/pygments.py:50
#, python-format
msgid ""
"Configure Pygments [%(url)s lexer] options.\n"
"\n"
"For example, to set the\n"
"[%(url)s#lexers-for-php-and-related-languages PhpLexer] options\n"
"`startinline` and `funcnamehighlighting`:\n"
"{{{#!ini\n"
"[pygments-lexer]\n"
"php.startinline = True\n"
"php.funcnamehighlighting = True\n"
"}}}\n"
"\n"
"The lexer name is derived from the class name, with `Lexer` stripped\n"
"from the end. The lexer //short names// can also be used in place\n"
"of the lexer name."
msgstr ""

#: trac/mimeview/pygments.py:67
msgid "The default style to use for Pygments syntax highlighting."
msgstr ""

#: trac/mimeview/pygments.py:70
msgid ""
"List of additional MIME types known by Pygments.\n"
"\n"
"For each, a tuple `mimetype:mode:quality` has to be\n"
"specified, where `mimetype` is the MIME type,\n"
"`mode` is the corresponding Pygments mode to be used\n"
"for the conversion and `quality` is the quality ratio\n"
"associated to this conversion. That can also be used\n"
"to override the default quality ratio used by the\n"
"Pygments render."
msgstr ""

#: trac/notification/api.py:215
msgid ""
"Name of the component implementing `IEmailSender`.\n"
"\n"
"This component is used by the notification system to send emails.\n"
"Trac currently provides `SmtpEmailSender` for connecting to an SMTP\n"
"server, and `SendmailEmailSender` for running a `sendmail`-compatible\n"
"executable."
msgstr ""

#: trac/notification/api.py:225
msgid "Enable email notification."
msgstr ""

#: trac/notification/api.py:228
msgid ""
"Sender address to use in notification emails.\n"
"\n"
"At least one of `smtp_from` and `smtp_replyto` must be set, otherwise\n"
"Trac refuses to send notification mails."
msgstr ""

#: trac/notification/api.py:234
msgid "Sender name to use in notification emails."
msgstr ""

#: trac/notification/api.py:237
msgid ""
"Use the author of the change as the sender in notification emails\n"
"(e.g. reporter of a new ticket, author of a comment). If the\n"
"author hasn't set an email address, `smtp_from` and\n"
"`smtp_from_name` are used instead.\n"
"(''since 1.0'')"
msgstr ""

#: trac/notification/api.py:244
msgid ""
"Reply-To address to use in notification emails.\n"
"\n"
"At least one of `smtp_from` and `smtp_replyto` must be set, otherwise\n"
"Trac refuses to send notification mails."
msgstr ""

#: trac/notification/api.py:251
msgid ""
"Comma-separated list of email addresses to always send\n"
"notifications to. Addresses can be seen by all recipients\n"
"(Cc:)."
msgstr ""

#: trac/notification/api.py:257
msgid ""
"Comma-separated list of email addresses to always send\n"
"notifications to. Addresses are not public (Bcc:)."
msgstr ""

#: trac/notification/api.py:262
msgid ""
"Default host/domain to append to addresses that do not specify\n"
"one. Fully qualified addresses are not modified. The default\n"
"domain is appended to all username/login for which an email\n"
"address cannot be found in the user settings."
msgstr ""

#: trac/notification/api.py:268
msgid ""
"Comma-separated list of domains that should not be considered\n"
"part of email addresses (for usernames with Kerberos domains)."
msgstr ""

#: trac/notification/api.py:272
msgid ""
"Comma-separated list of domains that should be considered as\n"
"valid for email addresses (such as localdomain)."
msgstr ""

#: trac/notification/api.py:276
msgid ""
"Specifies the MIME encoding scheme for emails.\n"
"\n"
"Supported values are: `none`, the default value which uses 7-bit\n"
"encoding if the text is plain ASCII or 8-bit otherwise. `base64`,\n"
"which works with any kind of content but may cause some issues with\n"
"touchy anti-spam/anti-virus engine. `qp` or `quoted-printable`,\n"
"which works best for european languages (more compact than base64) if\n"
"8-bit encoding cannot be used."
msgstr ""

#: trac/notification/api.py:287
msgid ""
"Addresses in the To and Cc fields are visible to all recipients.\n"
"\n"
"If this option is disabled, recipients are put in the Bcc list."
msgstr ""

#: trac/notification/api.py:293
msgid ""
"Permit email address without a host/domain (i.e. username only).\n"
"\n"
"The SMTP server should accept those addresses, and either append\n"
"a FQDN or use local delivery. See also `smtp_default_domain`. Do not\n"
"use this option with a public SMTP server."
msgstr ""

#: trac/notification/api.py:301
msgid ""
"Text to prepend to subject line of notification emails.\n"
"\n"
"If the setting is not defined, then `[$project_name]` is used as the\n"
"prefix. If no prefix is desired, then specifying an empty option\n"
"will disable it."
msgstr ""

#: trac/notification/api.py:310
msgid ""
"Hash algorithm to create unique Message-ID header.\n"
"''(since 1.0.13)''"
msgstr ""

#: trac/notification/api.py:314
msgid ""
"The notifications subscriptions are controlled by plugins. All\n"
"`INotificationSubscriber` components are in charge. These components\n"
"may allow to be configured via this section in the `trac.ini` file.\n"
"\n"
"See TracNotification for more details.\n"
"\n"
"Available subscribers:\n"
"[[SubscriberList]]"
msgstr ""

<<<<<<< HEAD
#: trac/notification/mail.py:292
=======
#: trac/notification/mail.py:397
>>>>>>> ae2e5379
msgid ""
"Comma separated list of email resolver components in the order\n"
"they will be called. If an email address is resolved, the remaining\n"
"resolvers will not be called."
msgstr ""

<<<<<<< HEAD
#: trac/notification/mail.py:301
msgid "Default format to distribute email notifications."
msgstr ""

#: trac/notification/mail.py:493
msgid "SMTP server hostname to use for email notifications."
msgstr ""

#: trac/notification/mail.py:496
msgid "SMTP server port to use for email notification."
msgstr ""

#: trac/notification/mail.py:499
msgid "Username for authenticating with SMTP server."
msgstr ""

#: trac/notification/mail.py:502
msgid "Password for authenticating with SMTP server."
msgstr ""

#: trac/notification/mail.py:505
msgid "Use SSL/TLS to send notifications over SMTP."
msgstr ""

#: trac/notification/mail.py:561
=======
#: trac/notification/mail.py:406
msgid "Default format to distribute email notifications."
msgstr ""

#: trac/notification/mail.py:598
msgid "SMTP server hostname to use for email notifications."
msgstr ""

#: trac/notification/mail.py:601
msgid "SMTP server port to use for email notification."
msgstr ""

#: trac/notification/mail.py:604
msgid "Username for authenticating with SMTP server."
msgstr ""

#: trac/notification/mail.py:607
msgid "Password for authenticating with SMTP server."
msgstr ""

#: trac/notification/mail.py:610
msgid "Use SSL/TLS to send notifications over SMTP."
msgstr ""

#: trac/notification/mail.py:666
>>>>>>> ae2e5379
msgid ""
"Path to the sendmail executable.\n"
"\n"
"The sendmail program must accept the `-i` and `-f` options."
msgstr ""

#: trac/search/web_ui.py:47
msgid "Minimum length of query string allowed when performing a search."
msgstr ""

#: trac/search/web_ui.py:51
msgid ""
"Specifies which search filters should be disabled by\n"
"default on the search page. This will also restrict the\n"
"filters for the quick search function. The filter names\n"
"defined by default components are: `wiki`, `ticket`,\n"
"`milestone` and `changeset`.  For plugins, look for\n"
"their implementation of the ISearchSource interface, in\n"
"the `get_search_filters()` method, the first member of\n"
"returned tuple. Once disabled, search filters can still\n"
"be manually enabled by the user on the search page."
msgstr ""

#: trac/ticket/api.py:213
msgid ""
"In this section, you can define additional fields for tickets. See\n"
"TracTicketsCustomFields for more details."
msgstr ""

#: trac/ticket/api.py:217
msgid "Ordered list of workflow controllers to use for ticket actions."
msgstr ""

#: trac/ticket/api.py:223
msgid ""
"Make the owner field of tickets use a drop-down menu.\n"
"Be sure to understand the performance implications before activating\n"
"this option. See\n"
"[TracTickets#Assign-toasDrop-DownList Assign-to as Drop-Down List].\n"
"\n"
"Please note that e-mail addresses are '''not''' obfuscated in the\n"
"resulting drop-down menu, so this option should not be used if\n"
"e-mail addresses must remain protected."
msgstr ""

#: trac/ticket/api.py:234
msgid "Default version for newly created tickets."
msgstr ""

#: trac/ticket/api.py:237
msgid "Default type for newly created tickets."
msgstr ""

#: trac/ticket/api.py:240
msgid "Default priority for newly created tickets."
msgstr ""

#: trac/ticket/api.py:243
msgid "Default milestone for newly created tickets."
msgstr ""

#: trac/ticket/api.py:246
msgid "Default component for newly created tickets."
msgstr ""

#: trac/ticket/api.py:249
msgid "Default severity for newly created tickets."
msgstr ""

#: trac/ticket/api.py:252
msgid "Default summary (title) for newly created tickets."
msgstr ""

#: trac/ticket/api.py:255
msgid "Default description for newly created tickets."
msgstr ""

#: trac/ticket/api.py:258
msgid "Default keywords for newly created tickets."
msgstr ""

#: trac/ticket/api.py:261
msgid ""
"Default owner for newly created tickets. The component owner\n"
"is used when set to the value `< default >`."
msgstr ""

#: trac/ticket/api.py:266
msgid "Default cc: list for newly created tickets."
msgstr ""

#: trac/ticket/api.py:269
msgid "Default resolution for resolving (closing) tickets."
msgstr ""

#: trac/ticket/api.py:272
msgid ""
"Comma-separated list of `select` fields that can have\n"
"an empty value. (//since 1.1.2//)"
msgstr ""

#: trac/ticket/api.py:277
msgid "Maximum allowed comment size in characters."
msgstr ""

#: trac/ticket/api.py:280
msgid "Maximum allowed description size in characters."
msgstr ""

#: trac/ticket/api.py:283
msgid "Maximum allowed summary size in characters. (//since 1.0.2//)"
msgstr ""

#: trac/ticket/default_workflow.py:126
msgid ""
"The workflow for tickets is controlled by plugins. By default,\n"
"there's only a `ConfigurableTicketWorkflow` component in charge.\n"
"That component allows the workflow to be configured via this section\n"
"in the `trac.ini` file. See TracWorkflow for more details."
msgstr ""

#: trac/ticket/notification.py:104
msgid ""
"Width of ambiguous characters that should be used in the table\n"
"of the notification mail.\n"
"\n"
"If `single`, the same width as characters in US-ASCII. This is\n"
"expected by most users. If `double`, twice the width of\n"
"US-ASCII characters.  This is expected by CJK users."
msgstr ""

#: trac/ticket/notification.py:114
msgid ""
"Like `ticket_subject_template` but for batch modifications.\n"
"(''since 1.0'')"
msgstr ""

#: trac/ticket/notification.py:119
msgid ""
"A Jinja2 text template snippet used to get the notification\n"
"subject.\n"
"\n"
"The template variables are documented on the\n"
"[TracNotification#Customizingthee-mailsubject TracNotification] page."
msgstr ""

#: trac/ticket/query.py:882
msgid ""
"The default query for authenticated users. The query is either\n"
"in [TracQuery#QueryLanguage query language] syntax, or a URL query\n"
"string starting with `?` as used in `query:`\n"
"[TracQuery#UsingTracLinks Trac links]."
msgstr ""

#: trac/ticket/query.py:890
msgid ""
"The default query for anonymous users. The query is either\n"
"in [TracQuery#QueryLanguage query language] syntax, or a URL query\n"
"string starting with `?` as used in `query:`\n"
"[TracQuery#UsingTracLinks Trac links]."
msgstr ""

#: trac/ticket/query.py:898
msgid ""
"Number of tickets displayed per page in ticket queries,\n"
"by default. Set to `0` to specify no limit."
msgstr ""

#: trac/ticket/report.py:118
msgid ""
"Number of tickets displayed per page in ticket reports,\n"
"by default. Set to `0` to specify no limit."
msgstr ""

#: trac/ticket/report.py:123
msgid ""
"Number of tickets displayed in the rss feeds for reports.\n"
"Set to `0` to specify no limit."
msgstr ""

#: trac/ticket/roadmap.py:146
msgid ""
"As the workflow for tickets is now configurable, there can\n"
"be many ticket states, and simply displaying closed tickets\n"
"vs. all the others is maybe not appropriate in all cases. This\n"
"section enables one to easily create ''groups'' of states that\n"
"will be shown in different colors in the milestone progress\n"
"bar.\n"
"\n"
"Note that the groups can only be based on the ticket\n"
"//status//, nothing else. In particular, it's not possible to\n"
"distinguish between different closed tickets based on the\n"
"//resolution//.\n"
"\n"
"Example configuration with three groups, //closed//, //new//\n"
"and //active// (the default only has closed and active):\n"
"{{{\n"
"# the 'closed' group correspond to the 'closed' tickets\n"
"closed = closed\n"
"\n"
"# .order: sequence number in the progress bar\n"
"closed.order = 0\n"
"\n"
"# .query_args: optional parameters for the corresponding\n"
"#              query. In this example, the changes from the\n"
"#              default are two additional columns ('created' and\n"
"#              'modified'), and sorting is done on 'created'.\n"
"closed.query_args = "
"group=resolution,order=time,col=id,col=summary,col=owner,col=type,col=priority,col=component,col=severity,col=time,col=changetime"
"\n"
"\n"
"# .overall_completion: indicates groups that count for overall\n"
"#                      completion percentage\n"
"closed.overall_completion = true\n"
"\n"
"new = new\n"
"new.order = 1\n"
"new.css_class = new\n"
"new.label = new\n"
"\n"
"# Note: one catch-all group for other statuses is allowed\n"
"active = *\n"
"active.order = 2\n"
"\n"
"# .css_class: CSS class for this interval\n"
"active.css_class = open\n"
"\n"
"# .label: displayed label for this group\n"
"active.label = in progress\n"
"}}}\n"
"\n"
"The definition consists in a comma-separated list of accepted\n"
"status. Also, '*' means any status and could be used to\n"
"associate all remaining states to one catch-all group.\n"
"\n"
"The CSS class can be one of: new (yellow), open (no color) or\n"
"closed (green). Other styles can easily be added using custom\n"
"CSS rule: `table.progress td.<class> { background: <color> }`\n"
"to a [TracInterfaceCustomization#SiteAppearance site/style.css] file\n"
"for example."
msgstr ""

#: trac/ticket/roadmap.py:454
msgid ""
"Name of the component implementing `ITicketGroupStatsProvider`,\n"
"which is used to collect statistics on groups of tickets for display\n"
"in the roadmap views."
msgstr ""

#: trac/ticket/roadmap.py:664
msgid ""
"Name of the component implementing `ITicketGroupStatsProvider`,\n"
"which is used to collect statistics on groups of tickets for display\n"
"in the milestone views."
msgstr ""

#: trac/ticket/roadmap.py:671
msgid ""
"Default milestone to which tickets are retargeted when\n"
"closing or deleting a milestone. (''since 1.1.2'')"
msgstr ""

#: trac/ticket/roadmap.py:675
msgid ""
"Default field to use for grouping tickets in the grouped\n"
"progress bar. (''since 1.2'')"
msgstr ""

#: trac/ticket/web_ui.py:80
msgid ""
"Enable the display of all ticket changes in the timeline, not only\n"
"open / close operations."
msgstr ""

#: trac/ticket/web_ui.py:84
msgid ""
"Enable the display of component of tickets in the timeline.\n"
"(''since 1.1.1'')"
msgstr ""

#: trac/ticket/web_ui.py:89
msgid ""
"Which formatter flavor (e.g. 'html' or 'oneliner') should be\n"
"used when presenting the description for new tickets.\n"
"If 'oneliner', the [timeline] abbreviated_messages option applies."
msgstr ""

#: trac/ticket/web_ui.py:96
msgid ""
"Whether Wiki formatter should respect the new lines present\n"
"in the Wiki text.\n"
"If set to 'default', this is equivalent to 'yes' for new environments\n"
"but keeps the old behavior for upgraded environments (i.e. 'no')."
msgstr ""

#: trac/ticket/web_ui.py:103
msgid ""
"The base query to be used when linkifying values of ticket\n"
"fields. The query is a URL query\n"
"string starting with `?` as used in `query:`\n"
"[TracQuery#UsingTracLinks Trac links]."
msgstr ""

#: trac/timeline/web_ui.py:52
msgid "Default number of days displayed in the Timeline, in days."
msgstr ""

#: trac/timeline/web_ui.py:56
msgid ""
"Maximum number of days (-1 for unlimited) displayable in the\n"
"Timeline."
msgstr ""

#: trac/timeline/web_ui.py:61
msgid ""
"Whether wiki-formatted event messages should be truncated or not.\n"
"\n"
"This only affects the default rendering, and can be overriden by\n"
"specific event providers, see their own documentation."
msgstr ""

#: trac/versioncontrol/admin.py:213
msgid ""
"Comma-separated list of allowed prefixes for repository\n"
"directories when adding and editing repositories in the repository\n"
"admin panel. If the list is empty, all repository directories are\n"
"allowed."
msgstr ""

#: trac/versioncontrol/api.py:334
msgid ""
"One of the methods for registering repositories is to\n"
"populate the `[repositories]` section of `trac.ini`.\n"
"\n"
"This is especially suited for setting up aliases, using a\n"
"[TracIni#GlobalConfiguration shared configuration], or specifying\n"
"repositories at the time of environment creation.\n"
"\n"
"See [TracRepositoryAdmin#ReposTracIni TracRepositoryAdmin] for\n"
"details on the format of this section, and look elsewhere on the\n"
"page for information on other repository providers."
msgstr ""

#: trac/versioncontrol/api.py:347
msgid ""
"Default repository connector type.\n"
"\n"
"This is used as the default repository type for repositories\n"
"defined in the [TracIni#repositories-section repositories] section\n"
"or using the \"Repositories\" admin panel."
msgstr ""

#: trac/versioncontrol/svn_authz.py:105
#, python-format
msgid ""
"The path to the Subversion\n"
"[%(svnbook)s authorization (authz) file].\n"
"To enable authz permission checking, the `AuthzSourcePolicy`\n"
"permission policy must be added to `[trac] permission_policies`.\n"
"Non-absolute paths are relative to the Environment `conf`\n"
"directory."
msgstr ""

#: trac/versioncontrol/svn_authz.py:116
msgid ""
"The module prefix used in the `authz_file` for the default\n"
"repository. If left empty, the global section is used."
msgstr ""

#: trac/versioncontrol/web_ui/browser.py:115
msgid ""
"Comma-separated list of version control properties to render\n"
"as wiki content in the repository browser."
msgstr ""

#: trac/versioncontrol/web_ui/browser.py:121
msgid ""
"Comma-separated list of version control properties to render\n"
"as oneliner wiki content in the repository browser."
msgstr ""

#: trac/versioncontrol/web_ui/browser.py:181
msgid ""
"List of repository paths that can be downloaded.\n"
"\n"
"Leave this option empty if you want to disable all downloads, otherwise\n"
"set it to a comma-separated list of authorized paths (those paths are\n"
"glob patterns, i.e. \"*\" can be used as a wild card). In a\n"
"multi-repository environment, the path must be qualified with the\n"
"repository name if the path does not point to the default repository\n"
"(e.g. /reponame/trunk). Note that a simple prefix matching is\n"
"performed on the paths, so aliases won't get automatically resolved."
msgstr ""

#: trac/versioncontrol/web_ui/browser.py:194
msgid ""
"Enable colorization of the ''age'' column.\n"
"\n"
"This uses the same color scale as the source code annotation:\n"
"blue is older, red is newer."
msgstr ""

#: trac/versioncontrol/web_ui/browser.py:203
msgid ""
"(r,g,b) color triple to use for the color corresponding\n"
"to the newest color, for the color scale used in ''blame'' or\n"
"the browser ''age'' column if `color_scale` is enabled."
msgstr ""

#: trac/versioncontrol/web_ui/browser.py:211
msgid ""
"(r,g,b) color triple to use for the color corresponding\n"
"to the oldest color, for the color scale used in ''blame'' or\n"
"the browser ''age'' column if `color_scale` is enabled."
msgstr ""

#: trac/versioncontrol/web_ui/browser.py:217
msgid ""
"If set to a value between 0 and 1 (exclusive), this will be the\n"
"point chosen to set the `intermediate_color` for interpolating\n"
"the color value."
msgstr ""

#: trac/versioncontrol/web_ui/browser.py:223
msgid ""
"(r,g,b) color triple to use for the color corresponding\n"
"to the intermediate color, if two linear interpolations are used\n"
"for the color scale (see `intermediate_point`).\n"
"If not set, the intermediate color between `oldest_color` and\n"
"`newest_color` will be used."
msgstr ""

#: trac/versioncontrol/web_ui/browser.py:231
msgid ""
"Whether raw files should be rendered in the browser, or only made\n"
"downloadable.\n"
"\n"
"Pretty much any file may be interpreted as HTML by the browser,\n"
"which allows a malicious user to create a file containing cross-site\n"
"scripting attacks.\n"
"\n"
"For open repositories where anyone can check-in a file, it is\n"
"recommended to leave this option disabled."
msgstr ""

#: trac/versioncontrol/web_ui/browser.py:243
msgid ""
"Comma-separated list of version control properties to hide from\n"
"the repository browser."
msgstr ""

#: trac/versioncontrol/web_ui/changeset.py:129
msgid ""
"Number of files to show (`-1` for unlimited, `0` to disable).\n"
"\n"
"This can also be `location`, for showing the common prefix for the\n"
"changed files."
msgstr ""

#: trac/versioncontrol/web_ui/changeset.py:136
msgid ""
"Whether wiki-formatted changeset messages should be multiline or\n"
"not.\n"
"\n"
"If this option is not specified or is false and `wiki_format_messages`\n"
"is set to true, changeset messages will be single line only, losing\n"
"some formatting (bullet points, etc)."
msgstr ""

#: trac/versioncontrol/web_ui/changeset.py:145
msgid ""
"Whether consecutive changesets from the same author having\n"
"exactly the same message should be presented as one event.\n"
"That event will link to the range of changesets in the log view."
msgstr ""

#: trac/versioncontrol/web_ui/changeset.py:152
msgid ""
"Maximum number of modified files for which the changeset view will\n"
"attempt to show the diffs inlined."
msgstr ""

#: trac/versioncontrol/web_ui/changeset.py:156
msgid ""
"Maximum total size in bytes of the modified files (their old size\n"
"plus their new size) for which the changeset view will attempt to show\n"
"the diffs inlined."
msgstr ""

#: trac/versioncontrol/web_ui/changeset.py:161
msgid ""
"Whether wiki formatting should be applied to changeset messages.\n"
"\n"
"If this option is disabled, changeset messages will be rendered as\n"
"pre-formatted text."
msgstr ""

#: trac/versioncontrol/web_ui/log.py:47
msgid "Default value for the limit argument in the TracRevisionLog."
msgstr ""

#: trac/versioncontrol/web_ui/log.py:51
msgid ""
"Comma-separated list of colors to use for the TracRevisionLog\n"
"graph display. (''since 1.0'')"
msgstr ""

#: trac/web/auth.py:60
msgid ""
"Whether the IP address of the user should be checked for\n"
"authentication."
msgstr ""

#: trac/web/auth.py:64
msgid "Whether login names should be converted to lower case."
msgstr ""

#: trac/web/auth.py:67
msgid ""
"Auth cookie domain attribute.\n"
"\n"
"The auth cookie can be shared among multiple subdomains\n"
"by setting the value to the domain. (//since 1.2//)"
msgstr ""

#: trac/web/auth.py:74
msgid ""
"Lifetime of the authentication cookie, in seconds.\n"
"\n"
"This value determines how long the browser will cache\n"
"authentication information, and therefore, after how much\n"
"inactivity a user will have to log in again. The value\n"
"of 0 makes the cookie expire at the end of the browsing\n"
"session."
msgstr ""

#: trac/web/auth.py:84
msgid ""
"Path for the authentication cookie. Set this to the common\n"
"base path of several Trac instances if you want them to share\n"
"the cookie."
msgstr ""

#: trac/web/chrome.py:437
msgid ""
"Path to the //shared templates directory//.\n"
"\n"
"Templates in that directory are loaded in addition to those in the\n"
"environments `templates` directory, but the latter take precedence.\n"
"\n"
"Non-absolute paths are relative to the Environment `conf`\n"
"directory."
msgstr ""

#: trac/web/chrome.py:447
msgid ""
"Path to the //shared htdocs directory//.\n"
"\n"
"Static resources in that directory are mapped to /chrome/shared\n"
"under the environment URL, in addition to common and site locations.\n"
"\n"
"This can be useful in site.html for common interface customization\n"
"of multiple Trac environments.\n"
"\n"
"Non-absolute paths are relative to the Environment `conf`\n"
"directory.\n"
"(''since 1.0'')"
msgstr ""

#: trac/web/chrome.py:460
msgid "Automatically reload template files after modification."
msgstr ""

#: trac/web/chrome.py:463
msgid ""
"The maximum number of templates that the template loader will cache\n"
"in memory. You may want to choose a higher value if your site uses a\n"
"larger number of templates, and you have enough memory to spare, or\n"
"you can reduce it if you are short on memory.\n"
"\n"
"(''deprecated, will be removed in Trac 1.5.1'')"
msgstr ""

#: trac/web/chrome.py:472
msgid ""
"Base URL for serving the core static resources below\n"
"`/chrome/common/`.\n"
"\n"
"It can be left empty, and Trac will simply serve those resources\n"
"itself.\n"
"\n"
"Advanced users can use this together with\n"
"[TracAdmin trac-admin ... deploy <deploydir>] to allow serving the\n"
"static resources for Trac directly from the web server.\n"
"Note however that this only applies to the `<deploydir>/htdocs/common`\n"
"directory, the other deployed resources (i.e. those from plugins)\n"
"will not be made available this way and additional rewrite\n"
"rules will be needed in the web server."
msgstr ""

#: trac/web/chrome.py:487
#, python-format
msgid ""
"Location of the jQuery !JavaScript library (version %(version)s).\n"
"\n"
"An empty value loads jQuery from the copy bundled with Trac.\n"
"\n"
"Alternatively, jQuery could be loaded from a CDN, for example:\n"
"http://code.jquery.com/jquery-%(version)s.min.js,\n"
"http://ajax.aspnetcdn.com/ajax/jQuery/jquery-%(version)s.min.js or\n"
"https://ajax.googleapis.com/ajax/libs/jquery/%(version)s/jquery.min.js.\n"
"\n"
"(''since 1.0'')"
msgstr ""

#: trac/web/chrome.py:499
#, python-format
msgid ""
"Location of the jQuery UI !JavaScript library (version %(version)s).\n"
"\n"
"An empty value loads jQuery UI from the copy bundled with Trac.\n"
"\n"
"Alternatively, jQuery UI could be loaded from a CDN, for example:\n"
"https://ajax.googleapis.com/ajax/libs/jqueryui/%(version)s/jquery-"
"ui.min.js\n"
"or\n"
"http://ajax.aspnetcdn.com/ajax/jquery.ui/%(version)s/jquery-ui.min.js.\n"
"\n"
"(''since 1.0'')"
msgstr ""

#: trac/web/chrome.py:511
#, python-format
msgid ""
"Location of the theme to be used with the jQuery UI !JavaScript\n"
"library (version %(version)s).\n"
"\n"
"An empty value loads the custom Trac jQuery UI theme from the copy\n"
"bundled with Trac.\n"
"\n"
"Alternatively, a jQuery UI theme could be loaded from a CDN, for\n"
"example:\n"
"https://ajax.googleapis.com/ajax/libs/jqueryui/%(version)s/themes/start"
"/jquery-ui.css\n"
"or\n"
"http://ajax.aspnetcdn.com/ajax/jquery.ui/%(version)s/themes/start/jquery-"
"ui.css.\n"
"\n"
"(''since 1.0'')"
msgstr ""

#: trac/web/chrome.py:526
msgid ""
"Configures the main navigation bar,\n"
"which by default contains //Wiki//, //Timeline//, //Roadmap//,\n"
"//Browse Source//, //View Tickets//, //New Ticket//, //Search// and\n"
"//Admin//.\n"
"\n"
"The `label`, `href`, and `order` attributes can be specified. Entries\n"
"can be disabled by setting the value of the navigation item to\n"
"`disabled`.\n"
"\n"
"The following example renames the link to WikiStart to //Home//,\n"
"links the //View Tickets// entry to a specific report and disables\n"
"the //Search// entry.\n"
"{{{#!ini\n"
"[mainnav]\n"
"wiki.label = Home\n"
"tickets.href = /report/24\n"
"search = disabled\n"
"}}}\n"
"\n"
"See TracNavigation for more details."
msgstr ""

#: trac/web/chrome.py:548
msgid ""
"Configures the meta navigation\n"
"entries, which by default are //Login//, //Logout//, //Preferences//,\n"
"''!Help/Guide'' and //About Trac//. The allowed attributes are the\n"
"same as for `[mainnav]`. Additionally, a special entry is supported -\n"
"`logout.redirect` is the page the user sees after hitting the logout\n"
"button. For example:\n"
"\n"
"{{{#!ini\n"
"[metanav]\n"
"logout.redirect = wiki/Logout\n"
"}}}\n"
"\n"
"See TracNavigation for more details."
msgstr ""

#: trac/web/chrome.py:563
msgid "URL to link to, from the header logo."
msgstr ""

#: trac/web/chrome.py:566
msgid ""
"URL of the image to use as header logo.\n"
"It can be absolute, server relative or relative.\n"
"\n"
"If relative, it is relative to one of the `/chrome` locations:\n"
"`site/your-logo.png` if `your-logo.png` is located in the `htdocs`\n"
"folder within your TracEnvironment;\n"
"`common/your-logo.png` if `your-logo.png` is located in the\n"
"folder mapped to the [#trac-section htdocs_location] URL.\n"
"Only specifying `your-logo.png` is equivalent to the latter."
msgstr ""

#: trac/web/chrome.py:577
msgid "Alternative text for the header logo."
msgstr ""

#: trac/web/chrome.py:581
msgid "Width of the header logo image in pixels."
msgstr ""

#: trac/web/chrome.py:584
msgid "Height of the header logo image in pixels."
msgstr ""

#: trac/web/chrome.py:587
msgid ""
"Show email addresses instead of usernames. If false, email\n"
"addresses are obfuscated for users that don't have EMAIL_VIEW\n"
"permission."
msgstr ""

#: trac/web/chrome.py:593
msgid "Show full names instead of usernames. (//since 1.2//)"
msgstr ""

#: trac/web/chrome.py:596
msgid ""
"Never obfuscate `mailto:` links explicitly written in the wiki,\n"
"even if `show_email_addresses` is false or the user doesn't have\n"
"EMAIL_VIEW permission."
msgstr ""

#: trac/web/chrome.py:603
msgid "Make `<textarea>` fields resizable. Requires !JavaScript."
msgstr ""

#: trac/web/chrome.py:607
msgid ""
"Add a simple toolbar on top of Wiki <textarea>s.\n"
"(''since 1.0.2'')"
msgstr ""

#: trac/web/chrome.py:611
msgid ""
"Inactivity timeout in seconds after which the automatic wiki preview\n"
"triggers an update. This option can contain floating-point values. The\n"
"lower the setting, the more requests will be made to the server. Set\n"
"this to 0 to disable automatic preview."
msgstr ""

#: trac/web/chrome.py:619
msgid ""
"The date information format. Valid options are 'relative' for\n"
"displaying relative format and 'absolute' for displaying absolute\n"
"format. (''since 1.0'')"
msgstr ""

#: trac/web/chrome.py:624
msgid ""
"If enabled, send contents as chunked encoding in HTTP/1.1.\n"
"Otherwise, send contents with `Content-Length` header after entire of\n"
"the contents are rendered. (''since 1.0.6'')"
msgstr ""

#: trac/web/main.py:127
msgid "Ordered list of filters to apply to all requests."
msgstr ""

#: trac/web/main.py:131
msgid ""
"Name of the component that handles requests to the base\n"
"URL.\n"
"\n"
"Options include `TimelineModule`, `RoadmapModule`,\n"
"`BrowserModule`, `QueryModule`, `ReportModule`, `TicketModule`\n"
"and `WikiModule`.\n"
"\n"
"The [/prefs/userinterface session preference] for default handler\n"
"take precedence, when set."
msgstr ""

#: trac/web/main.py:144
msgid "The default timezone to use"
msgstr ""

#: trac/web/main.py:147
msgid "The preferred language to use if no user preference has been set."
msgstr ""

#: trac/web/main.py:152
msgid ""
"The date format. Valid options are 'iso8601' for selecting\n"
"ISO 8601 format, or leave it empty which means the default\n"
"date format will be inferred from the browser's default\n"
"language. (''since 1.0'')"
msgstr ""

#: trac/web/main.py:159
msgid ""
"When true, send a `X-Sendfile` header and no content when sending\n"
"files from the filesystem, so that the web server handles the content.\n"
"This requires a web server that knows how to handle such a header,\n"
"like Apache with `mod_xsendfile` or lighttpd. (''since 1.0'')"
msgstr ""

#: trac/web/main.py:166
msgid ""
"The header to use if `use_xsendfile` is enabled. If Nginx is used,\n"
"set `X-Accel-Redirect`. (''since 1.0.6'')"
msgstr ""

#: trac/web/main.py:170
msgid ""
"Headers to be added to the HTTP request. (''since 1.2.3'')\n"
"\n"
"The header name must conform to RFC7230 and the following\n"
"reserved names are not allowed: content-type, content-length,\n"
"location, etag, pragma, cache-control, expires."
msgstr ""

#: trac/wiki/api.py:265
msgid "Enable/disable highlighting CamelCase links to missing pages."
msgstr ""

#: trac/wiki/api.py:269
msgid "Enable/disable splitting the WikiPageNames with space characters."
msgstr ""

#: trac/wiki/api.py:273
msgid ""
"Enable/disable the use of unsafe HTML tags such as `<script>` or\n"
"`<embed>` with the HTML [wiki:WikiProcessors WikiProcessor].\n"
"\n"
"For public sites where anonymous users can edit the wiki it is\n"
"recommended to leave this option disabled."
msgstr ""

#: trac/wiki/api.py:281
msgid ""
"List of URI schemes considered \"safe\", that will be rendered as\n"
"external links even if `[wiki] render_unsafe_content` is `false`."
msgstr ""

#: trac/wiki/api.py:288
msgid ""
"List of URIs considered \"safe cross-origin\", that will be\n"
"rendered as `img` element without `crossorigin=\"anonymous\"` attribute\n"
"or used in `url()` of inline style attribute even if\n"
"`[wiki] render_unsafe_content` is `false` (''since 1.0.15'').\n"
"\n"
"To make any origins safe, specify \"*\" in the list."
msgstr ""

#: trac/wiki/intertrac.py:35
msgid ""
"This section configures InterTrac prefixes. Option names in\n"
"this section that contain a `.` are of the format\n"
"`<name>.<attribute>`. Option names that don't contain a `.` define\n"
"an alias.\n"
"\n"
"The `.url` attribute is mandatory and is used for locating the\n"
"other Trac. This can be a relative path when the other Trac\n"
"environment is located on the same server.\n"
"\n"
"The `.title` attribute is used for generating a tooltip when the\n"
"cursor is hovered over an InterTrac link.\n"
"\n"
"Example configuration:\n"
"{{{#!ini\n"
"[intertrac]\n"
"# -- Example of setting up an alias:\n"
"t = trac\n"
"\n"
"# -- Link to an external Trac:\n"
"genshi.title = Edgewall's Trac for Genshi\n"
"genshi.url = https://genshi.edgewall.org\n"
"}}}"
msgstr ""

#: trac/wiki/interwiki.py:35
msgid ""
"Every option in the `[interwiki]` section defines one InterWiki\n"
"prefix. The option name defines the prefix. The option value defines\n"
"the URL, optionally followed by a description separated from the URL\n"
"by whitespace. Parametric URLs are supported as well.\n"
"\n"
"'''Example:'''\n"
"{{{\n"
"[interwiki]\n"
"MeatBall = http://www.usemod.com/cgi-bin/mb.pl?\n"
"PEP = http://www.python.org/peps/pep-$1.html Python Enhancement Proposal "
"$1\n"
"tsvn = tsvn: Interact with TortoiseSvn\n"
"}}}"
msgstr ""

#: trac/wiki/web_ui.py:56
msgid "Maximum allowed wiki page size in characters."
msgstr ""

#: trac/wiki/web_ui.py:59
msgid ""
"Default height of the textarea on the wiki edit page.\n"
"(//Since 1.1.5//)"
msgstr ""
<|MERGE_RESOLUTION|>--- conflicted
+++ resolved
@@ -8,11 +8,7 @@
 msgstr ""
 "Project-Id-Version: Trac 1.4.1\n"
 "Report-Msgid-Bugs-To: trac-dev@googlegroups.com\n"
-<<<<<<< HEAD
-"POT-Creation-Date: 2019-08-27 21:44-0700\n"
-=======
-"POT-Creation-Date: 2019-09-29 11:44+0100\n"
->>>>>>> ae2e5379
+"POT-Creation-Date: 2019-09-29 11:46+0100\n"
 "PO-Revision-Date: YEAR-MO-DA HO:MI+ZONE\n"
 "Last-Translator: FULL NAME <EMAIL@ADDRESS>\n"
 "Language-Team: LANGUAGE <LL@li.org>\n"
@@ -673,70 +669,38 @@
 "[[SubscriberList]]"
 msgstr ""
 
-<<<<<<< HEAD
-#: trac/notification/mail.py:292
-=======
-#: trac/notification/mail.py:397
->>>>>>> ae2e5379
+#: trac/notification/mail.py:396
 msgid ""
 "Comma separated list of email resolver components in the order\n"
 "they will be called. If an email address is resolved, the remaining\n"
 "resolvers will not be called."
 msgstr ""
 
-<<<<<<< HEAD
-#: trac/notification/mail.py:301
+#: trac/notification/mail.py:405
 msgid "Default format to distribute email notifications."
 msgstr ""
 
-#: trac/notification/mail.py:493
+#: trac/notification/mail.py:597
 msgid "SMTP server hostname to use for email notifications."
 msgstr ""
 
-#: trac/notification/mail.py:496
+#: trac/notification/mail.py:600
 msgid "SMTP server port to use for email notification."
 msgstr ""
 
-#: trac/notification/mail.py:499
+#: trac/notification/mail.py:603
 msgid "Username for authenticating with SMTP server."
 msgstr ""
 
-#: trac/notification/mail.py:502
+#: trac/notification/mail.py:606
 msgid "Password for authenticating with SMTP server."
 msgstr ""
 
-#: trac/notification/mail.py:505
+#: trac/notification/mail.py:609
 msgid "Use SSL/TLS to send notifications over SMTP."
 msgstr ""
 
-#: trac/notification/mail.py:561
-=======
-#: trac/notification/mail.py:406
-msgid "Default format to distribute email notifications."
-msgstr ""
-
-#: trac/notification/mail.py:598
-msgid "SMTP server hostname to use for email notifications."
-msgstr ""
-
-#: trac/notification/mail.py:601
-msgid "SMTP server port to use for email notification."
-msgstr ""
-
-#: trac/notification/mail.py:604
-msgid "Username for authenticating with SMTP server."
-msgstr ""
-
-#: trac/notification/mail.py:607
-msgid "Password for authenticating with SMTP server."
-msgstr ""
-
-#: trac/notification/mail.py:610
-msgid "Use SSL/TLS to send notifications over SMTP."
-msgstr ""
-
-#: trac/notification/mail.py:666
->>>>>>> ae2e5379
+#: trac/notification/mail.py:665
 msgid ""
 "Path to the sendmail executable.\n"
 "\n"
