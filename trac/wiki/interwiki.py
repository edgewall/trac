--- conflicted
+++ resolved
@@ -21,13 +21,9 @@
 from trac.cache import cached
 from trac.config import ConfigSection
 from trac.core import *
-<<<<<<< HEAD
+from trac.util import lazy
 from trac.util.translation import _, N_
-from trac.wiki.api import IWikiChangeListener, IWikiMacroProvider
-=======
-from trac.util.translation import _
 from trac.wiki.api import IWikiChangeListener, IWikiMacroProvider, WikiSystem
->>>>>>> a54b4c1e
 from trac.wiki.parser import WikiParser
 from trac.wiki.formatter import split_url_into_path_query_fragment
 
@@ -56,7 +52,6 @@
     _interwiki_re = re.compile(r"(%s)[ \t]+([^ \t]+)(?:[ \t]+#(.*))?" %
                                WikiParser.LINK_SCHEME, re.UNICODE)
     _argspec_re = re.compile(r"\$\d")
-    _safe_schemes_set = None
 
     # The component itself behaves as a read-only map
 
@@ -195,8 +190,6 @@
                ':' not in url or \
                url.split(':', 1)[0] in self._safe_schemes
 
-    @property
+    @lazy
     def _safe_schemes(self):
-        if self._safe_schemes_set is None:
-            self._safe_schemes_set = set(WikiSystem(self.env).safe_schemes)
-        return self._safe_schemes_set+        return set(WikiSystem(self.env).safe_schemes)