--- conflicted
+++ resolved
@@ -552,22 +552,6 @@
                 r' href="/wiki/%s\?version=1#point1">@1</a>' % pagename)
 
 
-<<<<<<< HEAD
-=======
-class RegressionTestTicket11518(FunctionalTwillTestCaseSetup):
-    def runTest(self):
-        """Test for regression of https://trac.edgewall.org/ticket/11518
-        ResourceNotFound should be raised when version is invalid.
-        """
-        tc.go(self._tester.url + '/wiki/WikiStart?version=1abc')
-        tc.find(r"<h1>Error: Bad Request</h1>")
-        tc.find(r"Invalid value for request argument <em>version</em>.")
-        tc.go(self._tester.url + '/wiki/WikiStart?version=')
-        tc.find(r"<h1>Error: Bad Request</h1>")
-        tc.find(r"Invalid value for request argument <em>version</em>.")
-
-
->>>>>>> 01f79983
 def functionalSuite(suite=None):
     if not suite:
         import trac.tests.functional
