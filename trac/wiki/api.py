# -*- coding: utf-8 -*-
#
# Copyright (C) 2003-2009 Edgewall Software
# Copyright (C) 2003-2005 Jonas Borgström <jonas@edgewall.com>
# Copyright (C) 2004-2005 Christopher Lenz <cmlenz@gmx.de>
# All rights reserved.
#
# This software is licensed as described in the file COPYING, which
# you should have received as part of this distribution. The terms
# are also available at http://trac.edgewall.org/wiki/TracLicense.
#
# This software consists of voluntary contributions made by many
# individuals. For the exact contribution history, see the revision
# history and logs, available at http://trac.edgewall.org/log/.
#
# Author: Jonas Borgström <jonas@edgewall.com>
#         Christopher Lenz <cmlenz@gmx.de>

import re

from genshi.builder import tag

from trac.cache import cached
from trac.config import BoolOption, ListOption
from trac.core import *
from trac.resource import IResourceManager
from trac.util.html import is_safe_origin
from trac.util.text import unquote_label
from trac.util.translation import _
from trac.wiki.parser import WikiParser


class IWikiChangeListener(Interface):
    """Components that want to get notified about the creation,
    deletion and modification of wiki pages should implement that
    interface.
    """

    def wiki_page_added(page):
        """Called whenever a new Wiki page is added."""

    def wiki_page_changed(page, version, t, comment, author, ipnr):
        """Called when a page has been modified.

        :since 1.0.3: `ipnr` is optional and deprecated, and will
                      be removed in 1.3.1
        """

    def wiki_page_deleted(page):
        """Called when a page has been deleted."""

    def wiki_page_version_deleted(page):
        """Called when a version of a page has been deleted."""

    def wiki_page_renamed(page, old_name):
        """Called when a page has been renamed."""

    def wiki_page_comment_modified(page, old_comment):
        """Called when a page comment has been modified."""


class IWikiPageManipulator(Interface):
    """Components that need to do specific pre- and post- processing of
    wiki page changes have to implement this interface.

    Unlike change listeners, a manipulator can reject changes being
    committed to the database.
    """

    def prepare_wiki_page(req, page, fields):
        """Validate a wiki page before rendering it.

        :param page: is the `WikiPage` being viewed.

        :param fields: is a dictionary which contains the wiki `text`
          of the page, initially identical to `page.text` but it can
          eventually be transformed in place before being used as
          input to the formatter.
        """

    def validate_wiki_page(req, page):
        """Validate a wiki page after it's been populated from user input.

        :param page: is the `WikiPage` being edited.

        :return: a list of `(field, message)` tuples, one for each
          problem detected. `field` can be `None` to indicate an
          overall problem with the page. Therefore, a return value of
          `[]` means everything is OK.
        """


class IWikiMacroProvider(Interface):
    """Augment the Wiki markup with new Wiki macros.

    .. versionchanged :: 0.12
       new Wiki processors can also be added that way.
    """

    def get_macros():
        """Return an iterable that provides the names of the provided macros.
        """

    def get_macro_description(name):
        """Return a tuple of a domain name to translate and plain text
        description of the macro or only the description with the specified
        name.

        .. versionchanged :: 1.0
           `get_macro_description` can return a domain to translate the
           description.
        """

    def is_inline(content):
        """Return `True` if the content generated is an inline XHTML element.

        .. versionadded :: 1.0
        """

    def expand_macro(formatter, name, content, args=None):
        """Called by the formatter when rendering the parsed wiki text.

        .. versionadded:: 0.11

        .. versionchanged:: 0.12
           added the `args` parameter

        :param formatter: the wiki `Formatter` currently processing
          the wiki markup

        :param name: is the name by which the macro has been called;
          remember that via `get_macros`, multiple names could be
          associated to this macros. Note that the macro names are
          case sensitive.

        :param content: is the content of the macro call. When called
          using macro syntax (`[[Macro(content)]]`), this is the
          string contained between parentheses, usually containing
          macro arguments. When called using wiki processor syntax
          (`{{{!#Macro ...}}}`), it is the content of the processor
          block, that is, the text starting on the line following the
          macro name.

        :param args: will be a dictionary containing the named
          parameters passed when using the Wiki processor syntax.

          The named parameters can be specified when calling the macro
          using the wiki processor syntax::

            {{{#!Macro arg1=value1 arg2="value 2"`
            ... some content ...
            }}}

          In this example, `args` will be
          `{'arg1': 'value1', 'arg2': 'value 2'}`
          and `content` will be `"... some content ..."`.

          If no named parameters are given like in::

            {{{#!Macro
            ...
            }}}

          then `args` will be `{}`. That makes it possible to
          differentiate the above situation from a call
          made using the macro syntax::

             [[Macro(arg1=value1, arg2="value 2", ... some content...)]]

          in which case `args` will always be `None`.  Here `content`
          will be the
          `"arg1=value1, arg2="value 2", ... some content..."` string.
          If like in this example, `content` is expected to contain
          some arguments and named parameters, one can use the
          `parse_args` function to conveniently extract them.
        """


class IWikiSyntaxProvider(Interface):
    """Enrich the Wiki syntax with new markup."""

    def get_wiki_syntax():
        """Return an iterable that provides additional wiki syntax.

        Additional wiki syntax correspond to a pair of `(regexp, cb)`,
        the `regexp` for the additional syntax and the callback `cb`
        which will be called if there's a match.  That function is of
        the form `cb(formatter, ns, match)`.
        """

    def get_link_resolvers():
        """Return an iterable over `(namespace, formatter)` tuples.

        Each formatter should be a function of the form::

          def format(formatter, ns, target, label, fullmatch=None):
              pass

        and should return some HTML fragment. The `label` is already
        HTML escaped, whereas the `target` is not. The `fullmatch`
        argument is optional, and is bound to the regexp match object
        for the link.
        """

def parse_args(args, strict=True):
    """Utility for parsing macro "content" and splitting them into arguments.

    The content is split along commas, unless they are escaped with a
    backquote (see example below).

    :param args: a string containing macros arguments
    :param strict: if `True`, only Python-like identifiers will be
                   recognized as keyword arguments

    Example usage::

      >>> parse_args('')
      ([], {})
      >>> parse_args('Some text')
      (['Some text'], {})
      >>> parse_args('Some text, mode= 3, some other arg\, with a comma.')
      (['Some text', ' some other arg, with a comma.'], {'mode': ' 3'})
      >>> parse_args('milestone=milestone1,status!=closed', strict=False)
      ([], {'status!': 'closed', 'milestone': 'milestone1'})

    """
    largs, kwargs = [], {}
    if args:
        for arg in re.split(r'(?<!\\),', args):
            arg = arg.replace(r'\,', ',')
            if strict:
                m = re.match(r'\s*[a-zA-Z_]\w+=', arg)
            else:
                m = re.match(r'\s*[^=]+=', arg)
            if m:
                kw = arg[:m.end()-1].strip()
                if strict:
                    kw = unicode(kw).encode('utf-8')
                kwargs[kw] = arg[m.end():]
            else:
                largs.append(arg)
    return largs, kwargs


def validate_page_name(pagename):
    """Utility for validating wiki page name.

    :param pagename: wiki page name to validate
    """
    return pagename and \
           all(part not in ('', '.', '..') for part in pagename.split('/'))


class WikiSystem(Component):
    """Wiki system manager."""

    implements(IWikiSyntaxProvider, IResourceManager)

    change_listeners = ExtensionPoint(IWikiChangeListener)
    macro_providers = ExtensionPoint(IWikiMacroProvider)
    syntax_providers = ExtensionPoint(IWikiSyntaxProvider)

    realm = 'wiki'

    ignore_missing_pages = BoolOption('wiki', 'ignore_missing_pages', 'false',
        """Enable/disable highlighting CamelCase links to missing pages.
        """)

    split_page_names = BoolOption('wiki', 'split_page_names', 'false',
        """Enable/disable splitting the WikiPageNames with space characters.
        """)

    render_unsafe_content = BoolOption('wiki', 'render_unsafe_content', 'false',
        """Enable/disable the use of unsafe HTML tags such as `<script>` or
        `<embed>` with the HTML [wiki:WikiProcessors WikiProcessor].

        For public sites where anonymous users can edit the wiki it is
        recommended to leave this option disabled.
        """)

    safe_schemes = ListOption('wiki', 'safe_schemes',
        'cvs, file, ftp, git, irc, http, https, news, sftp, smb, ssh, svn, '
        'svn+ssh',
        doc="""List of URI schemes considered "safe", that will be rendered as
        external links even if `[wiki] render_unsafe_content` is `false`.
        """)

    safe_origins = ListOption('wiki', 'safe_origins',
        'data:',
        doc="""List of URIs considered "safe cross-origin", that will be
        rendered as `img` element without `crossorigin="anonymous"` attribute
        or used in `url()` of inline style attribute even if
        `[wiki] render_unsafe_content` is `false` (''since 1.0.15'').

        To make any origins safe, specify "*" in the list.""")

    @cached
    def pages(self):
        """Return the names of all existing wiki pages."""
        return set(name for name, in
                   self.env.db_query("SELECT DISTINCT name FROM wiki"))

    # Public API

    def get_pages(self, prefix=None):
        """Iterate over the names of existing Wiki pages.

        :param prefix: if given, only names that start with that
          prefix are included.
        """
        for page in self.pages:
            if not prefix or page.startswith(prefix):
                yield page

    def has_page(self, pagename):
        """Whether a page with the specified name exists."""
        return pagename.rstrip('/') in self.pages

<<<<<<< HEAD
    def resolve_relative_name(self, pagename, referrer):
        """Resolves a pagename relative to a referrer pagename."""
        if pagename.startswith(('./', '../')) or pagename in ('.', '..'):
            return self._resolve_relative_name(pagename, referrer)
        return pagename
=======
    def is_safe_origin(self, uri, req=None):
        return is_safe_origin(self.safe_origins, uri, req=req)
>>>>>>> ab581b8f

    # IWikiSyntaxProvider methods

    XML_NAME = r"[\w:](?<!\d)(?:[\w:.-]*[\w-])?"
    # See http://www.w3.org/TR/REC-xml/#id,
    # here adapted to exclude terminal "." and ":" characters

    PAGE_SPLIT_RE = re.compile(r"([a-z])([A-Z])(?=[a-z])")

    Lu = ''.join(unichr(c) for c in range(0, 0x10000) if unichr(c).isupper())
    Ll = ''.join(unichr(c) for c in range(0, 0x10000) if unichr(c).islower())

    def format_page_name(self, page, split=False):
        if split or self.split_page_names:
            return self.PAGE_SPLIT_RE.sub(r"\1 \2", page)
        return page

    def make_label_from_target(self, target):
        """Create a label from a wiki target.

        A trailing fragment and query string is stripped. Then, leading ./,
        ../ and / elements are stripped, except when this would lead to an
        empty label. Finally, if `split_page_names` is true, the label
        is split accordingly.
        """
        label = target.split('#', 1)[0].split('?', 1)[0]
        if not label:
            return target
        components = label.split('/')
        for i, comp in enumerate(components):
            if comp not in ('', '.', '..'):
                label = '/'.join(components[i:])
                break
        return self.format_page_name(label)

    def get_wiki_syntax(self):
        wiki_page_name = (
            r"(?:[%(upper)s](?:[%(lower)s])+/?){2,}" # wiki words
            r"(?:@[0-9]+)?"                          # optional version
            r"(?:#%(xml)s)?"                         # optional fragment id
            r"(?=:(?:\Z|\s)|[^:\w%(upper)s%(lower)s]|\s|\Z)"
            # what should follow it
            % {'upper': self.Lu, 'lower': self.Ll, 'xml': self.XML_NAME})

        # Regular WikiPageNames
        def wikipagename_link(formatter, match, fullmatch):
            return self._format_link(formatter, 'wiki', match,
                                     self.format_page_name(match),
                                     self.ignore_missing_pages, match)

        # Start after any non-word char except '/', with optional relative or
        # absolute prefix
        yield (r"!?(?<![\w/])(?:\.?\.?/)*"
               + wiki_page_name, wikipagename_link)

        # [WikiPageNames with label]
        def wikipagename_with_label_link(formatter, match, fullmatch):
            page = fullmatch.group('wiki_page')
            label = fullmatch.group('wiki_label')
            return self._format_link(formatter, 'wiki', page, label.strip(),
                                     self.ignore_missing_pages, match)
        yield (r"!?\[(?P<wiki_page>%s)\s+(?P<wiki_label>%s|[^\]]+)\]"
               % (wiki_page_name, WikiParser.QUOTED_STRING),
               wikipagename_with_label_link)

        # MoinMoin's ["internal free link"] and ["free link" with label]
        def internal_free_link(fmt, m, fullmatch):
            page = fullmatch.group('ifl_page')[1:-1]
            label = fullmatch.group('ifl_label')
            if label is None:
                label = self.make_label_from_target(page)
            return self._format_link(fmt, 'wiki', page, label.strip(), False)
        yield (r"!?\[(?P<ifl_page>%s)(?:\s+(?P<ifl_label>%s|[^\]]+))?\]"
               % (WikiParser.QUOTED_STRING, WikiParser.QUOTED_STRING),
               internal_free_link)

    def get_link_resolvers(self):
        def link_resolver(formatter, ns, target, label, fullmatch=None):
            if fullmatch is not None:
                # If no explicit label was specified for a [wiki:...] link,
                # generate a "nice" label instead of keeping the label
                # generated by the Formatter (usually the target itself).
                groups = fullmatch.groupdict()
                if groups.get('lns') and not groups.get('label'):
                    label = self.make_label_from_target(target)
            return self._format_link(formatter, ns, target, label, False)
        yield ('wiki', link_resolver)

    def _format_link(self, formatter, ns, pagename, label, ignore_missing,
                     original_label=None):
        pagename, query, fragment = formatter.split_link(pagename)
        version = None
        if '@' in pagename:
            pagename, version = pagename.split('@', 1)
        if version and query:
            query = '&' + query[1:]
        pagename = pagename.rstrip('/') or 'WikiStart'
        referrer = ''
        if formatter.resource and formatter.resource.realm == self.realm:
            referrer = formatter.resource.id
        if pagename.startswith('/'):
            pagename = pagename.lstrip('/')
        elif pagename.startswith(('./', '../')) or pagename in ('.', '..'):
            pagename = self._resolve_relative_name(pagename, referrer)
        else:
            pagename = self._resolve_scoped_name(pagename, referrer)
        label = unquote_label(label)
        if 'WIKI_VIEW' in formatter.perm(self.realm, pagename, version):
            href = formatter.href.wiki(pagename, version=version) + query \
                   + fragment
            if self.has_page(pagename):
                return tag.a(label, href=href, class_='wiki')
            else:
                if ignore_missing:
                    return original_label or label
                if 'WIKI_CREATE' in \
                        formatter.perm(self.realm, pagename, version):
                    return tag.a(label + '?', class_='missing wiki',
                                 href=href, rel='nofollow')
                else:
                    return tag.a(label + '?', class_='missing wiki')
        elif ignore_missing and not self.has_page(pagename):
            return original_label or label
        else:
            return tag.a(label, class_='forbidden wiki',
                         title=_("no permission to view this wiki page"))

    def _resolve_relative_name(self, pagename, referrer):
        base = referrer.split('/')
        components = pagename.split('/')
        for i, comp in enumerate(components):
            if comp == '..':
                if base:
                    base.pop()
            elif comp != '.':
                base.extend(components[i:])
                break
        return '/'.join(base)

    def _resolve_scoped_name(self, pagename, referrer):
        referrer = referrer.split('/')
        if len(referrer) == 1:           # Non-hierarchical referrer
            return pagename
        # Test for pages with same name, higher in the hierarchy
        for i in range(len(referrer) - 1, 0, -1):
            name = '/'.join(referrer[:i]) + '/' + pagename
            if self.has_page(name):
                return name
        if self.has_page(pagename):
            return pagename
        # If we are on First/Second/Third, and pagename is Second/Other,
        # resolve to First/Second/Other instead of First/Second/Second/Other
        # See http://trac.edgewall.org/ticket/4507#comment:12
        if '/' in pagename:
            (first, rest) = pagename.split('/', 1)
            for (i, part) in enumerate(referrer):
                if first == part:
                    anchor = '/'.join(referrer[:i + 1])
                    if self.has_page(anchor):
                        return anchor + '/' + rest
        # Assume the user wants a sibling of referrer
        return '/'.join(referrer[:-1]) + '/' + pagename

    # IResourceManager methods

    def get_resource_realms(self):
        yield self.realm

    def get_resource_description(self, resource, format, **kwargs):
        """
        >>> from trac.test import EnvironmentStub
        >>> from trac.resource import Resource, get_resource_description
        >>> env = EnvironmentStub()
        >>> main = Resource('wiki', 'WikiStart')
        >>> get_resource_description(env, main)
        'WikiStart'

        >>> get_resource_description(env, main(version=3))
        'WikiStart'

        >>> get_resource_description(env, main(version=3), format='summary')
        'WikiStart'

        >>> env.config['wiki'].set('split_page_names', 'true')
        >>> get_resource_description(env, main(version=3))
        'Wiki Start'
        """
        return self.format_page_name(resource.id)

    def resource_exists(self, resource):
        """
        >>> from trac.test import EnvironmentStub
        >>> from trac.resource import Resource, resource_exists
        >>> env = EnvironmentStub()

        >>> resource_exists(env, Resource('wiki', 'WikiStart'))
        False

        >>> from trac.wiki.model import WikiPage
        >>> main = WikiPage(env, 'WikiStart')
        >>> main.text = 'some content'
        >>> main.save('author', 'no comment', '::1')
        >>> resource_exists(env, main.resource)
        True
        """
        if resource.version is None:
            return resource.id in self.pages
        return bool(self.env.db_query(
            "SELECT name FROM wiki WHERE name=%s AND version=%s",
            (resource.id, resource.version)))<|MERGE_RESOLUTION|>--- conflicted
+++ resolved
@@ -316,16 +316,14 @@
         """Whether a page with the specified name exists."""
         return pagename.rstrip('/') in self.pages
 
-<<<<<<< HEAD
+    def is_safe_origin(self, uri, req=None):
+        return is_safe_origin(self.safe_origins, uri, req=req)
+
     def resolve_relative_name(self, pagename, referrer):
         """Resolves a pagename relative to a referrer pagename."""
         if pagename.startswith(('./', '../')) or pagename in ('.', '..'):
             return self._resolve_relative_name(pagename, referrer)
         return pagename
-=======
-    def is_safe_origin(self, uri, req=None):
-        return is_safe_origin(self.safe_origins, uri, req=req)
->>>>>>> ab581b8f
 
     # IWikiSyntaxProvider methods
 
