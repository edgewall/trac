# -*- coding: utf-8 -*-
#
# Copyright (C) 2003-2021 Edgewall Software
# Copyright (C) 2003-2005 Jonas Borgström <jonas@edgewall.com>
# Copyright (C) 2004-2005 Christopher Lenz <cmlenz@gmx.de>
# Copyright (C) 2005-2007 Christian Boos <cboos@edgewall.org>
# All rights reserved.
#
# This software is licensed as described in the file COPYING, which
# you should have received as part of this distribution. The terms
# are also available at https://trac.edgewall.org/wiki/TracLicense.
#
# This software consists of voluntary contributions made by many
# individuals. For the exact contribution history, see the revision
# history and logs, available at https://trac.edgewall.org/log/.
#
# Author: Jonas Borgström <jonas@edgewall.com>
#         Christopher Lenz <cmlenz@gmx.de>
#         Christian Boos <cboos@edgewall.org>

import io
import re

from trac.core import *
from trac.mimeview import *
from trac.resource import get_relative_resource, get_resource_url
from trac.util import arity, as_int
from trac.util.text import (
    exception_to_unicode, shorten_line, to_unicode, unicode_quote,
    unquote_label
)
from trac.util.html import (
    Element, Fragment, Markup, TracHTMLSanitizer, escape, plaintext, tag,
    to_fragment
)
from trac.util.translation import _, tag_
from trac.wiki.api import WikiSystem, parse_args
from trac.wiki.parser import WikiParser, parse_processor_args

__all__ = ['Formatter', 'MacroError', 'ProcessorError',
           'concat_path_query_fragment', 'extract_link', 'format_to',
           'format_to_html', 'format_to_oneliner',
           'split_url_into_path_query_fragment', 'wiki_to_outline']


def _markup_to_unicode(markup):
    if isinstance(markup, Fragment):
        return Markup(markup)
    else:
        return to_unicode(markup)


def system_message(msg, text=None):
    return tag.div(tag.strong(msg), text and tag.pre(text),
                   class_="system-message")


def split_url_into_path_query_fragment(target):
    """Split a target along `?` and `#` in `(path, query, fragment)`.

    >>> split_url_into_path_query_fragment('http://path?a=1&b=2#frag?ment')
    ('http://path', '?a=1&b=2', '#frag?ment')
    >>> split_url_into_path_query_fragment('http://path#frag?ment')
    ('http://path', '', '#frag?ment')
    >>> split_url_into_path_query_fragment('http://path?a=1&b=2')
    ('http://path', '?a=1&b=2', '')
    >>> split_url_into_path_query_fragment('http://path')
    ('http://path', '', '')
    """
    query = fragment = ''
    idx = target.find('#')
    if idx >= 0:
        target, fragment = target[:idx], target[idx:]
    idx = target.find('?')
    if idx >= 0:
        target, query = target[:idx], target[idx:]
    return target, query, fragment


def concat_path_query_fragment(path, query, fragment=None):
    """Assemble `path`, `query` and `fragment` into a proper URL.

    Can be used to re-assemble an URL decomposed using
    `split_url_into_path_query_fragment` after modification.

    >>> concat_path_query_fragment('/wiki/page', '?version=1')
    '/wiki/page?version=1'
    >>> concat_path_query_fragment('/wiki/page#a', '?version=1', '#b')
    '/wiki/page?version=1#b'
    >>> concat_path_query_fragment('/wiki/page?version=1#a', '?format=txt')
    '/wiki/page?version=1&format=txt#a'
    >>> concat_path_query_fragment('/wiki/page?version=1', '&format=txt')
    '/wiki/page?version=1&format=txt'
    >>> concat_path_query_fragment('/wiki/page?version=1', 'format=txt')
    '/wiki/page?version=1&format=txt'
    >>> concat_path_query_fragment('/wiki/page?version=1#a', '?format=txt', '#')
    '/wiki/page?version=1&format=txt'
    """
    p, q, f = split_url_into_path_query_fragment(path)
    if query:
        q += ('&' if q else '?') + query.lstrip('?&')
    if fragment:
        f = fragment
    return p + q + ('' if f == '#' else f)


class MacroError(TracError):
    """Exception raised on incorrect macro usage.

    The exception is trapped by the wiki formatter and the message is
    rendered in a `pre` tag, wrapped in a div with class `system-message`.

    :since: 1.0.11
    """
    pass

class ProcessorError(TracError):
    """Exception raised on incorrect processor usage.

    The exception is trapped by the wiki formatter and the message is
    rendered in a `pre` tag, wrapped in a div with class `system-message`.

    :since: 0.12
    """
    pass


class WikiProcessor(object):

    _code_block_re = re.compile('^<div(?:\s+class="([^"]+)")?>(.*)</div>$')
    _block_elem_re = re.compile(r'^\s*<(?:div|table)(?:\s+[^>]+)?>',
                                re.I | re.M)

    def __init__(self, formatter, name, args=None):
        """Find the processor by name

        :param formatter: the formatter embedding a call for this processor
        :param name: the name of the processor
        :param args: extra parameters for the processor

        (''since 0.11'')
        """
        self.formatter = formatter
        self.env = formatter.env
        self.name = name
        self.args = args
        self.error = None
        self.macro_provider = None

        # FIXME: move these tables outside of __init__
        builtin_processors = {'html': self._html_processor,
                              'htmlcomment': self._htmlcomment_processor,
                              'default': self._default_processor,
                              'comment': self._comment_processor,
                              'div': self._div_processor,
                              'rtl': self._rtl_processor,
                              'span': self._span_processor,
                              'Span': self._span_processor,
                              'td': self._td_processor,
                              'th': self._th_processor,
                              'tr': self._tr_processor,
                              'table': self._table_processor,
                              }

        self.inline_check = {'html': self._html_is_inline,
                             'htmlcomment': True, 'comment': True,
                             'span': True, 'Span': True,
                             }.get(name)

        self._sanitizer = TracHTMLSanitizer(
            safe_schemes=formatter.wiki.safe_schemes,
            safe_origins=formatter.wiki.safe_origins)

        self.processor = builtin_processors.get(name)
        if not self.processor:
            # Find a matching wiki macro
            for macro_provider in WikiSystem(self.env).macro_providers:
                for macro_name in macro_provider.get_macros() or []:
                    if self.name == macro_name:
                        if hasattr(macro_provider, 'expand_macro'):
                            self.processor = self._macro_processor
                        else:
                            raise TracError(
                                tag_("Pre-0.11 macros with the %(method)s "
                                     "method are no longer supported.",
                                     method=tag.code("render_macro")))
                        self.macro_provider = macro_provider
                        self.inline_check = getattr(macro_provider, 'is_inline',
                                                    False)
                        break
        if not self.processor:
            # Find a matching mimeview renderer
            mimeview = Mimeview(formatter.env)
            for renderer in mimeview.renderers:
                if renderer.get_quality_ratio(self.name) > 1:
                    self.processor = self._mimeview_processor
                    break
            if not self.processor:
                mimetype = mimeview.get_mimetype(self.name)
                if mimetype:
                    self.name = mimetype
                    self.processor = self._mimeview_processor
        if not self.processor:
            self.processor = self._default_processor
            self.error = _("No macro or processor named '%(name)s' found",
                           name=name)

    # inline checks

    def _html_is_inline(self, text):
        if text:
            tag = text[1:].lstrip()
            idx = tag.find(' ')
            if idx > -1:
                tag = tag[:idx]
            return tag.lower() in ('a', 'span', 'bdo', 'img',
                                   'big', 'small', 'font',
                                   'tt', 'i', 'b', 'u', 's', 'strike',
                                   'em', 'strong', 'dfn', 'code', 'q',
                                   'samp', 'kbd', 'var', 'cite', 'abbr',
                                   'acronym', 'sub', 'sup')
    # builtin processors

    def _comment_processor(self, text):
        return ''

    def _default_processor(self, text):
        if self.args and 'lineno' in self.args:
            self.name = \
                Mimeview(self.formatter.env).get_mimetype('text/plain')
            return self._mimeview_processor(text)
        else:
            return tag.pre(text, class_="wiki")

    def _html_processor(self, text):
        if WikiSystem(self.env).render_unsafe_content:
            return Markup(text)
        return self._sanitizer.sanitize(text)

    def _htmlcomment_processor(self, text):
        if "--" in text:
            return system_message(_('Error: Forbidden character sequence '
                                    '"--" in htmlcomment wiki code block'))
        return Markup('<!--\n%s-->\n' % text)

    def _elt_processor(self, eltname, format_to, text):
        # Note: as long as _processor_param_re is not re.UNICODE, **args is OK.
        # Also, parse_args is using strict mode when processing [[span(...)]].
        elt = getattr(tag, eltname)(**(self.args or {}))
        if not WikiSystem(self.env).render_unsafe_content:
            sanitized_elt = getattr(tag, eltname)
            sanitized_elt.attrib = self._sanitizer.sanitize_attrs(eltname,
                                                                  elt.attrib)
            elt = sanitized_elt
        elt.append(format_to(self.env, self.formatter.context, text))
        return elt

    def _div_processor(self, text):
        if not self.args:
            self.args = {}
        self.args.setdefault('class', 'wikipage')
        return self._elt_processor('div', format_to_html, text)

    def _rtl_processor(self, text):
        if not self.args:
            self.args = {}
        self.args['class'] = ('rtl ' + self.args.get('class', '')).rstrip()
        return self._elt_processor('div', format_to_html, text)

    def _span_processor(self, text):
        if self.args is None:
            args, self.args = parse_args(text, strict=True)
            text = ', '.join(args)
        return self._elt_processor('span', format_to_oneliner, text)

    def _td_processor(self, text):
        return self._tablecell_processor('td', text)

    def _th_processor(self, text):
        return self._tablecell_processor('th', text)

    def _tr_processor(self, text):
        try:
            elt = self._elt_processor('tr', self._format_row, text)
            self.formatter.open_table()
            return elt
        except ProcessorError as e:
            return system_message(e)

    def _table_processor(self, text):
        if not self.args:
            self.args = {}
        self.args.setdefault('class', 'wiki')
        try:
            return self._elt_processor('table', self._format_table, text)
        except ProcessorError as e:
            return system_message(e)

    def _tablecell_processor(self, eltname, text):
        self.formatter.open_table_row()
        return self._elt_processor(eltname, format_to_html, text)

    _has_multiple_tables_re = re.compile(r"</table>.*?<table",
                                         re.MULTILINE | re.DOTALL)

    _inner_table_re = re.compile(r"""\s*
      <table[^>]*>\s*
        ((?:<tr[^>]*>)?
          (.*?)
        (?:</tr>)?)\s*
      </table>\s*$
      """, re.MULTILINE | re.DOTALL | re.VERBOSE)

    # Note: the need for "parsing" that crude way the formatted content
    #       will go away as soon as we have a WikiDOM to manipulate...

    def _parse_inner_table(self, text):
        if self._has_multiple_tables_re.search(text):
            raise ProcessorError(_("!#%(name)s must contain at most one table",
                                   name=self.name))
        match = self._inner_table_re.match(text)
        if not match:
            raise ProcessorError(_("!#%(name)s must contain at least one table"
                                   " cell (and table cells only)",
                                   name=self.name))
        return Markup(match.group(1 if self.name == 'table' else 2))

    def _format_row(self, env, context, text):
        if text:
            out = io.StringIO()
            Formatter(env, context).format(text, out)
            text = self._parse_inner_table(out.getvalue())
        return text

    def _format_table(self, env, context, text):
        if text:
            out = io.StringIO()
            Formatter(env, context).format(text, out)
            text = self._parse_inner_table(out.getvalue())
        return text

    # generic processors

    def _macro_processor(self, text):
        self.env.log.debug('Executing Wiki macro %s by provider %s',
                           self.name, self.macro_provider)
        if arity(self.macro_provider.expand_macro) == 4:
            return self.macro_provider.expand_macro(self.formatter, self.name,
                                                    text, self.args)
        else:
            return self.macro_provider.expand_macro(self.formatter, self.name,
                                                    text)

    def _mimeview_processor(self, text):
        annotations = []
        context = self.formatter.context.child()
        args = self.args.copy() if self.args else self.args
        if args and 'lineno' in args:
            lineno = as_int(args.pop('lineno'), 1, min=1)
            context.set_hints(lineno=lineno)
            id = str(args.pop('id', '')) or \
                 self.formatter._unique_anchor('a')
            context.set_hints(id=id + '-')
            if 'marks' in args:
                context.set_hints(marks=args.pop('marks'))
            annotations.append('lineno')
        if args:  # Remaining args are assumed to be lexer options
            context.set_hints(lexer_options=args)
        return tag.div(class_='wiki-code')(
            Mimeview(self.env).render(context, self.name, text,
                                      annotations=annotations))
    # TODO: use convert('text/html') instead of render

    def process(self, text, in_paragraph=False):
        if self.error:
            text = system_message(tag_("Error: Failed to load processor "
                                       "%(name)s", name=tag.code(self.name)),
                                  self.error)
        else:
            text = self.processor(text)
        return text or ''

    def is_inline(self, text):
        if callable(self.inline_check):
            return self.inline_check(text)
        else:
            return self.inline_check

    def ensure_inline(self, text, in_paragraph=True):
        content_for_span = None
        interrupt_paragraph = False
        if isinstance(text, Element):
            tagname = text.tag.lower()
            if tagname == 'div':
                class_ = text.attrib.get('class', '')
                if class_ and 'code' in class_:
                    content_for_span = text.children
                else:
                    interrupt_paragraph = True
            elif tagname == 'table':
                interrupt_paragraph = True
        else:
            # FIXME: do something smarter for Streams
            text = _markup_to_unicode(text)
            match = re.match(self._code_block_re, text)
            if match:
                if match.group(1) and 'code' in match.group(1):
                    content_for_span = match.group(2)
                else:
                    interrupt_paragraph = True
            elif re.match(self._block_elem_re, text):
                interrupt_paragraph = True
        if content_for_span:
            text = tag.span(class_='code-block')(*content_for_span)
        elif interrupt_paragraph and in_paragraph:
            text = "</p>%s<p>" % _markup_to_unicode(text)
        return text


class Formatter(object):
    """Base Wiki formatter.

    Parses and formats wiki text, in a given `RenderingContext`.
    """

    flavor = 'default'

    def __init__(self, env, context):
        self.env = env
        self.context = context.child()
        self.context.set_hints(disable_warnings=True)
        self.req = context.req
        self.href = context.href
        self.resource = context.resource
        self.perm = context.perm
        self.wiki = WikiSystem(self.env)
        self.wikiparser = WikiParser(self.env)
        self._anchors = {}
        self._open_tags = []
        self._safe_schemes = None
        if not self.wiki.render_unsafe_content:
            self._safe_schemes = set(self.wiki.safe_schemes)


    def split_link(self, target):
        return split_url_into_path_query_fragment(target)

    # -- Pre- IWikiSyntaxProvider rules (Font styles)

    _indirect_tags = {
        'MM_BOLD': ('<strong>', '</strong>'),
        'WC_BOLD': ('<strong>', '</strong>'),
        'MM_ITALIC': ('<em>', '</em>'),
        'WC_ITALIC': ('<em>', '</em>'),
        'MM_UNDERLINE': ('<span class="underline">', '</span>'),
        'MM_STRIKE': ('<del>', '</del>'),
        'MM_SUBSCRIPT': ('<sub>', '</sub>'),
        'MM_SUPERSCRIPT': ('<sup>', '</sup>'),
    }

    def _get_open_tag(self, tag):
        """Retrieve opening tag for direct or indirect `tag`."""
        if not isinstance(tag, tuple):
            tag = self._indirect_tags[tag]
        return tag[0]

    def _get_close_tag(self, tag):
        """Retrieve closing tag for direct or indirect `tag`."""
        if not isinstance(tag, tuple):
            tag = self._indirect_tags[tag]
        return tag[1]

    def tag_open_p(self, tag):
        """Do we currently have any open tag with `tag` as end-tag?"""
        return tag in self._open_tags

    def pop_tags(self):
        while self._open_tags:
            yield self._open_tags.pop()

    def flush_tags(self):
        for tag in self.pop_tags():
            self.out.write(self._get_close_tag(tag))

    def open_tag(self, tag_open, tag_close=None):
        """Open an inline style tag.

        If `tag_close` is not specified, `tag_open` is an indirect tag (0.12)
        """
        if tag_close:
            self._open_tags.append((tag_open, tag_close))
        else:
            self._open_tags.append(tag_open)
            tag_open = self._get_open_tag(tag_open)
        return tag_open

    def close_tag(self, open_tag, close_tag=None):
        """Open a inline style tag.

        If `close_tag` is not specified, it's an indirect tag (0.12)
        """
        tmp = ''
        for i in range(len(self._open_tags) - 1, -1, -1):
            tag = self._open_tags[i]
            tmp += self._get_close_tag(tag)
            if (open_tag == tag,
                    (open_tag, close_tag) == tag)[bool(close_tag)]:
                del self._open_tags[i]
                for j in range(i, len(self._open_tags)):
                    tmp += self._get_open_tag(self._open_tags[j])
                break
        return tmp

    def _indirect_tag_handler(self, match, tag):
        """Handle binary inline style tags (indirect way, 0.12)"""
        if self._list_stack and not self.in_list_item:
            self.close_list()

        if self.tag_open_p(tag):
            return self.close_tag(tag)
        else:
            return self.open_tag(tag)

    def _bolditalic_formatter(self, match, fullmatch):
        if self._list_stack and not self.in_list_item:
            self.close_list()

        bold_open = self.tag_open_p('MM_BOLD')
        italic_open = self.tag_open_p('MM_ITALIC')
        if bold_open and italic_open:
            bold_idx = self._open_tags.index('MM_BOLD')
            italic_idx = self._open_tags.index('MM_ITALIC')
            if italic_idx < bold_idx:
                close_tags = ('MM_BOLD', 'MM_ITALIC')
            else:
                close_tags = ('MM_ITALIC', 'MM_BOLD')
            open_tags = ()
        elif bold_open:
            close_tags = ('MM_BOLD',)
            open_tags = ('MM_ITALIC',)
        elif italic_open:
            close_tags = ('MM_ITALIC',)
            open_tags = ('MM_BOLD',)
        else:
            close_tags = ()
            open_tags = ('MM_BOLD', 'MM_ITALIC')

        tmp = []
        tmp.extend(self.close_tag(tag) for tag in close_tags)
        tmp.extend(self.open_tag(tag) for tag in open_tags)
        return ''.join(tmp)

    def _bold_formatter(self, match, fullmatch):
        return self._indirect_tag_handler(match, 'MM_BOLD')

    def _bold_wc_formatter(self, match, fullmatch):
        return self._indirect_tag_handler(match, 'WC_BOLD')

    def _italic_formatter(self, match, fullmatch):
        return self._indirect_tag_handler(match, 'MM_ITALIC')

    def _italic_wc_formatter(self, match, fullmatch):
        return self._indirect_tag_handler(match, 'WC_ITALIC')

    def _underline_formatter(self, match, fullmatch):
        return self._indirect_tag_handler(match, 'MM_UNDERLINE')

    def _strike_formatter(self, match, fullmatch):
        return self._indirect_tag_handler(match, 'MM_STRIKE')

    def _subscript_formatter(self, match, fullmatch):
        return self._indirect_tag_handler(match, 'MM_SUBSCRIPT')

    def _superscript_formatter(self, match, fullmatch):
        return self._indirect_tag_handler(match, 'MM_SUPERSCRIPT')

    def _inlinecode_formatter(self, match, fullmatch):
        return tag.code(fullmatch.group('inline'))

    def _inlinecode2_formatter(self, match, fullmatch):
        return tag.code(fullmatch.group('inline2'))

    # pre-0.12 public API (no longer used by Trac itself but kept for plugins)

    def simple_tag_handler(self, match, open_tag, close_tag):
        """Generic handler for simple binary style tags"""
        if self.tag_open_p((open_tag, close_tag)):
            return self.close_tag(open_tag, close_tag)
        else:
            self.open_tag(open_tag, close_tag)
        return open_tag

    # -- Post- IWikiSyntaxProvider rules

    # WikiCreole line breaks

    def _linebreak_wc_formatter(self, match, fullmatch):
        return '<br />'

    # E-mails

    def _email_formatter(self, match, fullmatch):
        from trac.web.chrome import Chrome
        omatch = Chrome(self.env).format_emails(self.context, match)
        if omatch == match: # not obfuscated, make a link
            return self._make_mail_link('mailto:'+match, match)
        else:
            return omatch

    # HTML escape of &, < and >

    def _htmlescape_formatter(self, match, fullmatch):
        return "&amp;" if match == "&" \
                        else "&lt;" if match == "<" else "&gt;"

    # Short form (shref) and long form (lhref) of TracLinks

    def _shrefbr_formatter(self, match, fullmatch):
        ns = fullmatch.group('snsbr')
        target = unquote_label(fullmatch.group('stgtbr'))
        match = match[1:-1]
        return '&lt;%s&gt;' % \
               self._make_link(ns, target, match, match, fullmatch)

    def _shref_formatter(self, match, fullmatch):
        ns = fullmatch.group('sns')
        target = unquote_label(fullmatch.group('stgt'))
        return self._make_link(ns, target, match, match, fullmatch)

    def _lhref_formatter(self, match, fullmatch):
        rel = fullmatch.group('rel')
        ns = fullmatch.group('lns')
        target = unquote_label(fullmatch.group('ltgt'))
        label = fullmatch.group('label')
        return self._make_lhref_link(match, fullmatch, rel, ns, target, label)

    def _make_lhref_link(self, match, fullmatch, rel, ns, target, label):
        if not label: # e.g. `[http://target]` or `[wiki:target]`
            if target:
                if ns and target.startswith('//'):     # for `[http://target]`
                    label = ns + ':' + target   #  use `http://target`
                else:                           # for `wiki:target`
                    label = target.lstrip('/')  #  use only `target`
            else: # e.g. `[search:]`
                label = ns
        else:
            label = unquote_label(label)
        if rel:
            if not label:
                label = self.wiki.make_label_from_target(rel)
            path, query, fragment = self.split_link(rel)
            if path.startswith('//'):
                path = '/' + path.lstrip('/')
            elif path.startswith('/'):
                path = self.href + path
            else:
                resource = get_relative_resource(self.resource, path)
                path = get_resource_url(self.env, resource, self.href)
                if resource.id:
                    target = concat_path_query_fragment(str(resource.id),
                                                        query, fragment)
                    if resource.realm == 'wiki':
                        target = '/' + target   # Avoid wiki page scoping
                    return self._make_link(resource.realm, target, match,
                                           label, fullmatch)
            return tag.a(label,
                         href=concat_path_query_fragment(path, query, fragment))
        else:
            return self._make_link(ns or 'wiki', target or '', match, label,
                                   fullmatch)

    def _make_link(self, ns, target, match, label, fullmatch):
        # first check for an alias defined in trac.ini
        ns = self.env.config['intertrac'].get(ns, ns)
        if ns in self.wikiparser.link_resolvers:
            resolver = self.wikiparser.link_resolvers[ns]
            if arity(resolver) == 5:
                return resolver(self, ns, target, escape(label, False),
                                fullmatch)
            else:
                return resolver(self, ns, target, escape(label, False))
        elif ns == "mailto":
            from trac.web.chrome import Chrome
            chrome = Chrome(self.env)
            if chrome.never_obfuscate_mailto:
                otarget, olabel = target, label
            else:
                otarget = chrome.format_emails(self.context, target)
                olabel = chrome.format_emails(self.context, label)
            if (otarget, olabel) == (target, label):
                return self._make_mail_link('mailto:'+target, label)
            else:
                return olabel or otarget
        elif target.startswith('//'):
            if self._safe_schemes is None or ns in self._safe_schemes:
                return self._make_ext_link(ns + ':' + target, label)
            else:
                return escape(match)
        else:
            return self._make_intertrac_link(ns, target, label) or \
                   self._make_interwiki_link(ns, target, label) or \
                   escape(match)

    def _make_intertrac_link(self, ns, target, label):
        res = self.get_intertrac_url(ns, target)
        if res:
            return self._make_ext_link(res[0], label, res[1])

    def get_intertrac_url(self, ns, target):
        intertrac = self.env.config['intertrac']
        url = intertrac.get(ns + '.url')
        name = _("Trac project %(name)s", name=ns)
        if not url and ns.lower() == 'trac':
            url = 'https://trac.edgewall.org'
            name = _("The Trac Project")
        if url:
            name = intertrac.get(ns + '.title', name)
            url = '%s/intertrac/%s' % (url, unicode_quote(target))
            if target:
                title = _("%(target)s in %(name)s", target=target, name=name)
            else:
                title = name
            return url, title

    def shorthand_intertrac_helper(self, ns, target, label, fullmatch):
        if fullmatch: # short form
            it_group = fullmatch.groupdict().get('it_' + ns)
            if it_group:
                alias = it_group.strip()
                intertrac = self.env.config['intertrac']
                target = '%s:%s' % (ns, target[len(it_group):])
                return self._make_intertrac_link(intertrac.get(alias, alias),
                                                 target, label) or label

    def _make_interwiki_link(self, ns, target, label):
        from trac.wiki.interwiki import InterWikiMap
        interwiki = InterWikiMap(self.env)
        if ns in interwiki:
            url, title = interwiki.url(ns, target)
            if url:
                return self._make_ext_link(url, label, title)

    def _make_ext_link(self, url, text, title=''):
        local_url = self.env.project_url or self.env.abs_href.base
        if not url.startswith(local_url):
            return tag.a(tag.span('\u200b', class_="icon"), text,
                         class_="ext-link", href=url, title=title or None)
        else:
            return tag.a(text, href=url, title=title or None)

    def _make_mail_link(self, url, text, title=''):
        return tag.a(tag.span('\u200b', class_="icon"), text,
                     class_="mail-link", href=url, title=title or None)

    # Anchors

    def _anchor_formatter(self, match, fullmatch):
        anchor = fullmatch.group('anchorname')
        label = fullmatch.group('anchorlabel') or ''
        if label:
            label = format_to_oneliner(self.env, self.context, label)
        return '<span class="wikianchor" id="%s">%s</span>' % (anchor, label)

    def _unique_anchor(self, anchor):
        i = 1
        anchor_base = anchor
        while anchor in self._anchors:
            anchor = anchor_base + str(i)
            i += 1
        self._anchors[anchor] = True
        return anchor

    # WikiMacros or WikiCreole links

    def _macrolink_formatter(self, match, fullmatch):
        # check for a known [[macro]]
        macro_or_link = match[2:-2]
        if macro_or_link.startswith('=#'):
            fullmatch = WikiParser._set_anchor_wc_re.match(macro_or_link)
            if fullmatch:
                return self._anchor_formatter(macro_or_link, fullmatch)
        fullmatch = WikiParser._macro_re.match(macro_or_link)
        if fullmatch:
            name = fullmatch.group('macroname')
            args = fullmatch.group('macroargs')
            macro = False # not a macro
            macrolist = name[-1] == '?'
            if name.lower() == 'br' or name == '?':
                macro = None
            else:
                macro = WikiProcessor(self, (name, name[:-1])[macrolist])
                if macro.error:
                    macro = False
            if macro is not False:
                if macrolist:
                    macro = WikiProcessor(self, 'MacroList')
                return self._macro_formatter(match, fullmatch, macro)
        fullmatch = WikiParser._creolelink_re.match(macro_or_link)
        return self._lhref_formatter(match, fullmatch)

    def _macro_formatter(self, match, fullmatch, macro, only_inline=False):
        name = fullmatch.group('macroname')
        if name and name[-1] == '?': # Macro?() shortcut for MacroList(Macro)
            args = name[:-1] or '*'
        else:
            args = fullmatch.group('macroargs')
        if name.lower() == 'br':
            return self.emit_linebreak(args)
        in_paragraph = not (getattr(self, 'in_list_item', True) or
                            getattr(self, 'in_table', True) or
                            getattr(self, 'in_def_list', True))
        try:
            return macro.ensure_inline(macro.process(args), in_paragraph)
        except MacroError as e:
            return system_message(_("Macro %(name)s(%(args)s) failed",
                                    name=name, args=args), to_fragment(e))
        except Exception as e:
            self.env.log.error("Macro %s(%s) failed for %s:%s", name,
                               args, self.resource,
                               exception_to_unicode(e, traceback=True))
            return system_message(_("Error: Macro %(name)s(%(args)s) failed",
                                    name=name, args=args), to_fragment(e))
    def emit_linebreak(self, args):
        if args:
            sep = ':' if ':' in args else '='
            kv = args.split(sep, 1)
            if kv[0] == 'clear':
                clear = kv[-1] if kv[-1] in ['left', 'right'] else 'both'
                return '<br style="clear: {0}" />'.format(clear)
        return '<br />'

    # Headings

    def _parse_heading(self, match, fullmatch, shorten):
        match = match.strip()

        hdepth = fullmatch.group('hdepth')
        depth = len(hdepth)
        anchor = fullmatch.group('hanchor') or ''
        htext = fullmatch.group('htext').strip()
        if htext.endswith(hdepth):
            htext = htext[:-depth]
        heading = format_to_oneliner(self.env, self.context, htext, False)
        if anchor:
            anchor = anchor[1:]
        else:
            sans_markup = plaintext(heading, keeplinebreaks=False)
            anchor = WikiParser._anchor_re.sub('', sans_markup)
            if not anchor or anchor[0].isdigit() or anchor[0] in '.-':
                # an ID must start with a Name-start character in XHTML
                anchor = 'a' + anchor # keeping 'a' for backward compat
        anchor = self._unique_anchor(anchor)
        if shorten:
            heading = format_to_oneliner(self.env, self.context, htext, True)
        return depth, heading, anchor

    def _heading_formatter(self, match, fullmatch):
        self.close_table()
        self.close_paragraph()
        self.close_indentation()
        self.close_list()
        self.close_def_list()
        depth, heading, anchor = self._parse_heading(match, fullmatch, False)
        self.out.write('<h%d class="section" id="%s">%s</h%d>' %
                       (depth, anchor, heading, depth))

    # Generic indentation (as defined by lists and quotes)

    def _set_tab(self, depth):
        """Append a new tab if needed and truncate tabs deeper than `depth`

        given:       -*-----*--*---*--
        setting:              *
        results in:  -*-----*-*-------
        """
        tabstops = []
        for ts in self._tabstops:
            if ts >= depth:
                break
            tabstops.append(ts)
        tabstops.append(depth)
        self._tabstops = tabstops

    # Lists

    def _list_formatter(self, match, fullmatch):
        ldepth = len(fullmatch.group('ldepth'))
        listid = match[ldepth]
        self.in_list_item = True
        class_ = start = None
        if listid in WikiParser.BULLET_CHARS:
            type_ = 'ul'
        else:
            type_ = 'ol'
            lstart = fullmatch.group('lstart')
            if listid == 'i':
                class_ = 'lowerroman'
            elif listid == 'I':
                class_ = 'upperroman'
            elif listid.isdigit() and lstart != '1':
                start = int(lstart)
            elif listid.islower():
                class_ = 'loweralpha'
                if len(lstart) == 1 and lstart != 'a':
                    start = ord(lstart) - ord('a') + 1
            elif listid.isupper():
                class_ = 'upperalpha'
                if len(lstart) == 1 and lstart != 'A':
                    start = ord(lstart) - ord('A') + 1
        self._set_list_depth(ldepth, type_, class_, start)
        return ''

    def _get_list_depth(self):
        """Return the space offset associated to the deepest opened list."""
        if self._list_stack:
            return self._list_stack[-1][1]
        return -1

    def _set_list_depth(self, depth, new_type=None, lclass=None, start=None):
        def open_list():
            self.close_table()
            self.close_paragraph()
            self.close_indentation() # FIXME: why not lists in quotes?
            self._list_stack.append((new_type, depth))
            self._set_tab(depth)
            class_attr = ' class="%s"' % lclass if lclass else ''
            start_attr = ' start="%s"' % start if start is not None else ''
            self.out.write('<' + new_type + class_attr + start_attr + '><li>')
        def close_item():
            self.flush_tags()
            self.out.write('</li>')
        def close_list(tp):
            self._list_stack.pop()
            close_item()
            self.out.write('</%s>' % tp)

        # depending on the indent/dedent, open or close lists
        if depth > self._get_list_depth():
            open_list()
        else:
            while self._list_stack:
                deepest_type, deepest_offset = self._list_stack[-1]
                if depth >= deepest_offset:
                    break
                close_list(deepest_type)
            if new_type and depth >= 0:
                if self._list_stack:
                    old_type, old_offset = self._list_stack[-1]
                    if new_type and old_type != new_type:
                        close_list(old_type)
                        open_list()
                    else:
                        if old_offset != depth: # adjust last depth
                            self._list_stack[-1] = (old_type, depth)
                        close_item()
                        self.out.write('<li>')
                else:
                    open_list()

    def close_list(self, depth=-1):
        self._set_list_depth(depth)

    # Definition Lists

    def _definition_formatter(self, match, fullmatch):
        if self.in_def_list:
            tmp = '</dd>'
        else:
            self.close_paragraph()
            tmp = '<dl class="wiki">'
        definition = match[:match.find('::')]
        tmp += '<dt>%s</dt><dd>' % format_to_oneliner(self.env, self.context,
                                                      definition)
        self.in_def_list = True
        return tmp

    def close_def_list(self):
        if self.in_def_list:
            self.out.write('</dd></dl>\n')
        self.in_def_list = False

    # Blockquote

    def _indent_formatter(self, match, fullmatch):
        idepth = len(fullmatch.group('idepth'))
        if self._list_stack:
            ltype, ldepth = self._list_stack[-1]
            if idepth < ldepth:
                for _, ldepth in self._list_stack:
                    if idepth > ldepth:
                        self.in_list_item = True
                        self._set_list_depth(idepth)
                        return ''
            elif idepth <= ldepth + (3 if ltype == 'ol' else 2):
                self.in_list_item = True
                return ''
        if not self.in_def_list:
            self._set_quote_depth(idepth)
        return ''

    def close_indentation(self):
        self._set_quote_depth(0)

    def _get_quote_depth(self):
        """Return the space offset associated to the deepest opened quote."""
        return self._quote_stack[-1] if self._quote_stack else 0

    def _set_quote_depth(self, depth, citation=False):
        def open_quote(depth):
            self.close_table()
            self.close_paragraph()
            self.close_list()
            def open_one_quote(d):
                self._quote_stack.append(d)
                self._set_tab(d)
                class_attr = ' class="citation"' if citation else ''
                self.out.write('<blockquote%s>\n' % class_attr)
            if citation:
                for d in range(quote_depth+1, depth+1):
                    open_one_quote(d)
            else:
                open_one_quote(depth)
        def close_quote():
            self.close_table()
            self.close_paragraph()
            self._quote_stack.pop()
            self.out.write('</blockquote>\n')
        quote_depth = self._get_quote_depth()
        if depth > quote_depth:
            self._set_tab(depth)
            tabstops = self._tabstops[::-1]
            while tabstops:
                tab = tabstops.pop()
                if tab > quote_depth:
                    open_quote(tab)
        else:
            while self._quote_stack:
                deepest_offset = self._quote_stack[-1]
                if depth >= deepest_offset:
                    break
                close_quote()
            if not citation and depth > 0:
                if self._quote_stack:
                    old_offset = self._quote_stack[-1]
                    if old_offset != depth: # adjust last depth
                        self._quote_stack[-1] = depth
                else:
                    open_quote(depth)
        if depth > 0:
            self.in_quote = True

    # Table

    def _table_cell_formatter(self, match, fullmatch):
        self.open_table()
        self.open_table_row()
        self.continue_table = 1
        separator = fullmatch.group('table_cell_sep')
        is_last = fullmatch.group('table_cell_last')
        numpipes = len(separator)
        cell = 'td'
        if separator[0] == '=':
            numpipes -= 1
        if separator[-1] == '=':
            numpipes -= 1
            cell = 'th'
        colspan = numpipes // 2
        if is_last is not None:
            if is_last and is_last[-1] == '\\':
                self.continue_table_row = 1
            colspan -= 1
            if not colspan:
                return ''
        attrs = ''
        if colspan > 1:
            attrs = ' colspan="%d"' % int(colspan)
        # alignment: ||left || right||default|| default ||  center  ||
        after_sep = fullmatch.end('table_cell_sep')
        alignleft = after_sep < len(self.line) and self.line[after_sep] != ' '
        # lookahead next || (FIXME: this fails on ` || ` inside the cell)
        next_sep = re.search(r'([^!])=?\|\|', self.line[after_sep:])
        alignright = next_sep and next_sep.group(1) != ' '
        textalign = None
        if alignleft:
            if not alignright:
                textalign = 'left'
        elif alignright:
            textalign = 'right'
        elif next_sep: # check for the extra spaces specifying a center align
            first_extra = after_sep + 1
            last_extra = after_sep + next_sep.start() - 1
            if first_extra < last_extra and \
                   self.line[first_extra] == self.line[last_extra] == ' ':
                textalign = 'center'
        if textalign:
            attrs += ' style="text-align: %s"' % textalign
        td = '<%s%s>' % (cell, attrs)
        if self.in_table_cell:
            close_tags = ''.join(self._get_close_tag(tag)
                                 for tag in self.pop_tags())
            td = '%s</%s>%s' % (close_tags, self.in_table_cell, td)
        self.in_table_cell = cell
        return td

    def _table_row_sep_formatter(self, match, fullmatch):
        self.open_table()
        self.close_table_row(force=True)
        params = fullmatch.group('table_row_params')
        if params:
            tr = WikiProcessor(self, 'tr', self.parse_processor_args(params))
            processed = _markup_to_unicode(tr.process(''))
            params = processed[3:processed.find('>')]
        self.open_table_row(params or '')
        self.continue_table = 1
        self.continue_table_row = 1

    def open_table(self):
        if not self.in_table:
            self.close_paragraph()
            self.close_list()
            self.close_def_list()
            self.in_table = 1
            self.out.write('<table class="wiki">\n')

    def open_table_row(self, params=''):
        if not self.in_table_row:
            self.open_table()
            self.in_table_row = 1
            self.out.write('<tr%s>' % params)

    def close_table_row(self, force=False):
        if self.in_table_row and (not self.continue_table_row or force):
            self.in_table_row = 0
            if self.in_table_cell:
<<<<<<< HEAD
                self.out.write('</%s>' % self.in_table_cell)
=======
                self.flush_tags()
                self.out.write(u'</%s>' % self.in_table_cell)
>>>>>>> a79a5122
                self.in_table_cell = ''
            self.out.write('</tr>')
        self.continue_table_row = 0

    def close_table(self):
        if self.in_table:
            self.close_table_row(force=True)
            self.out.write('</table>\n')
            self.in_table = 0

    # Paragraphs

    def open_paragraph(self):
        if not self.paragraph_open:
            self.out.write('<p>\n')
            self.paragraph_open = 1

    def close_paragraph(self):
        self.flush_tags()
        if self.paragraph_open:
            self.out.write('</p>\n')
            self.paragraph_open = 0

    # Code blocks

    def parse_processor_args(self, line):
        return parse_processor_args(line)

    def handle_code_block(self, line, startmatch=None):
        if startmatch:
            self.in_code_block += 1
            if self.in_code_block == 1:
                name = startmatch.group(2)
                if name:
                    args = parse_processor_args(line[startmatch.end():])
                    self.code_processor = WikiProcessor(self, name, args)
                else:
                    self.code_processor = None
                self.code_buf = []
                self.code_prefix = line[:line.find(WikiParser.STARTBLOCK)]
            else:
                self.code_buf.append(line)
                if not self.code_processor:
                    self.code_processor = WikiProcessor(self, 'default')
        elif line.strip() == WikiParser.ENDBLOCK:
            self.in_code_block -= 1
            if self.in_code_block == 0 and self.code_processor:
                if self.code_processor.name not in ('th', 'td', 'tr'):
                    self.close_table()
                self.close_paragraph()
                if self.code_buf:
                    if self.code_prefix and all(not l or
                                                l.startswith(self.code_prefix)
                                                for l in self.code_buf):
                        code_indent = len(self.code_prefix)
                        self.code_buf = [l[code_indent:]
                                         for l in self.code_buf]
                    self.code_buf.append('')
                code_text = '\n'.join(self.code_buf)
                processed = self._exec_processor(self.code_processor,
                                                 code_text)
                self.out.write(_markup_to_unicode(processed))
            else:
                self.code_buf.append(line)
        elif not self.code_processor:
            match = WikiParser._processor_re.match(line)
            if match:
                self.code_prefix = match.group(1)
                name = match.group(2)
                args = parse_processor_args(line[match.end():])
                self.code_processor = WikiProcessor(self, name, args)
            else:
                self.code_buf.append(line)
                self.code_processor = WikiProcessor(self, 'default')
        else:
            self.code_buf.append(line)

    def close_code_blocks(self):
        while self.in_code_block > 0:
            self.handle_code_block(WikiParser.ENDBLOCK)

    def _exec_processor(self, processor, text):
        try:
            return processor.process(text)
        except ProcessorError as e:
            return system_message(_("Processor %(name)s failed",
                                    name=processor.name), to_fragment(e))
        except Exception as e:
            self.env.log.error("Processor %s failed for %s:%s",
                               processor.name, self.resource,
                               exception_to_unicode(e, traceback=True))
            return system_message(_("Error: Processor %(name)s failed",
                                    name=processor.name), to_fragment(e))

    # > quotes

    def handle_quote_block(self, line):
        self.close_paragraph()
        depth = line.find('>')
        # Close lists up to current level:
        #
        #  - first level item
        #    - second level item
        #    > citation part of first level item
        #
        #  (depth == 3, _list_stack == [1, 3])
        if not self._quote_buffer and depth < self._get_list_depth():
            self.close_list(depth)
        self._quote_buffer.append(line[depth + 1:])

    def close_quote_block(self, escape_newlines):
        if self._quote_buffer:
            # avoid an extra <blockquote> when there's consistently one space
            # after the '>'
            if all(not line or line[0] in '> ' for line in self._quote_buffer):
                self._quote_buffer = [line[bool(line and line[0] == ' '):]
                                      for line in self._quote_buffer]
            self.out.write('<blockquote class="citation">\n')
            Formatter(self.env, self.context).format(self._quote_buffer,
                                                     self.out, escape_newlines)
            self.out.write('</blockquote>\n')
            self._quote_buffer = []

    # -- Wiki engine

    def handle_match(self, fullmatch):
        for itype, match in fullmatch.groupdict().items():
            if match and itype not in self.wikiparser.helper_patterns:
                # Check for preceding escape character '!'
                if match[0] == '!':
                    return escape(match[1:])
                if itype in self.wikiparser.external_handlers:
                    external_handler = self.wikiparser.external_handlers[itype]
                    return external_handler(self, match, fullmatch)
                else:
                    internal_handler = getattr(self, '_%s_formatter' % itype)
                    return internal_handler(match, fullmatch)

    def replace(self, fullmatch):
        """Replace one match with its corresponding expansion"""
        replacement = self.handle_match(fullmatch)
        if replacement:
            return _markup_to_unicode(replacement)

    _normalize_re = re.compile(r'[\v\f]', re.UNICODE)

    def reset(self, source, out=None):
        if isinstance(source, str):
            source = re.sub(self._normalize_re, ' ', source)
        self.source = source
        class NullOut(object):
            def write(self, data):
                pass
        self.out = out or NullOut()
        self._open_tags = []
        self._list_stack = []
        self._quote_stack = []
        self._tabstops = []
        self._quote_buffer = []

        self.in_code_block = 0
        self.in_table = 0
        self.in_def_list = 0
        self.in_table_row = 0
        self.continue_table = 0
        self.continue_table_row = 0
        self.in_table_cell = ''
        self.paragraph_open = 0
        return source

    def format(self, text, out=None, escape_newlines=False):
        text = self.reset(text, out)
        if isinstance(text, str):
            text = text.splitlines()

        for line in text:
            # Detect start of code block (new block or embedded block)
            block_start_match = None
            if WikiParser.ENDBLOCK not in line:
                block_start_match = WikiParser._startblock_re.match(line)
            # Handle content or end of code block
            if self.in_code_block:
                self.handle_code_block(line, block_start_match)
                continue
            # Handle citation quotes '> ...'
            if line.strip().startswith('>'):
                self.handle_quote_block(line)
                continue
            # Handle end of citation quotes
            self.close_quote_block(escape_newlines)
            # Handle start of a new block
            if block_start_match:
                self.handle_code_block(line, block_start_match)
                continue
            # Handle Horizontal ruler
            if line[0:4] == '----':
                self.close_table()
                self.close_paragraph()
                self.close_indentation()
                self.close_list()
                self.close_def_list()
                self.out.write('<hr />\n')
                continue
            # Handle new paragraph
            if line == '':
                self.close_table()
                self.close_paragraph()
                self.close_indentation()
                self.close_list()
                self.close_def_list()
                continue

            # Tab expansion and clear tabstops if no indent
            line = line.replace('\t', ' '*8)
            if not line.startswith(' '):
                self._tabstops = []

            # Handle end of indentation
            if not line.startswith(' ') and self._quote_stack:
                self.close_indentation()

            self.in_list_item = False
            self.in_quote = False
            # Throw a bunch of regexps on the problem
            self.line = line
            result = re.sub(self.wikiparser.rules, self.replace, line)

            if not self.in_list_item:
                self.close_list()

            if not self.in_quote:
                self.close_indentation()

            if self.in_def_list and not line.startswith(' '):
                self.close_def_list()

            if self.in_table and not self.continue_table:
                self.close_table()
            self.continue_table = 0

            sep = '\n'
            if not(self.in_list_item or self.in_def_list or self.in_table):
                if len(result):
                    self.open_paragraph()
                if escape_newlines and self.paragraph_open and \
                       not result.rstrip().endswith('<br />'):
                    sep = '<br />' + sep
            self.out.write(result + sep)
            self.close_table_row()

        self.close_code_blocks()
        self.close_quote_block(escape_newlines)
        self.close_table()
        self.close_paragraph()
        self.close_indentation()
        self.close_list()
        self.close_def_list()


class OneLinerFormatter(Formatter):
    """
    A special version of the wiki formatter that only implement a
    subset of the wiki formatting functions. This version is useful
    for rendering short wiki-formatted messages on a single line
    """
    flavor = 'oneliner'

    # Override a few formatters to disable some wiki syntax in "oneliner"-mode
    def _list_formatter(self, match, fullmatch):
        return match
    def _indent_formatter(self, match, fullmatch):
        return match
    def _citation_formatter(self, match, fullmatch):
        return escape(match, False)
    def _heading_formatter(self, match, fullmatch):
        return escape(match, False)
    def _definition_formatter(self, match, fullmatch):
        return escape(match, False)
    def _table_cell_formatter(self, match, fullmatch):
        return match
    def _table_row_sep_formatter(self, match, fullmatch):
        return ''

    def _linebreak_wc_formatter(self, match, fullmatch):
        return ' '

    def _macro_formatter(self, match, fullmatch, macro):
        name = fullmatch.group('macroname')
        if name.lower() == 'br':
            return ' '
        args = fullmatch.group('macroargs')
        if macro.is_inline(args):
            return Formatter._macro_formatter(self, match, fullmatch, macro)
        else:
            return '[[%s%s]]' % (name, '(...)' if args else '')

    def format(self, text, out, shorten=False):
        if not text:
            return
        text = self.reset(text, out)

        # Simplify code blocks
        in_code_block = 0
        processor = None
        buf = io.StringIO()
        for line in text.strip().splitlines():
            if WikiParser.ENDBLOCK not in line and \
                   WikiParser._startblock_re.match(line):
                in_code_block += 1
            elif line.strip() == WikiParser.ENDBLOCK:
                if in_code_block:
                    in_code_block -= 1
                    if in_code_block == 0:
                        if processor != 'comment':
                            buf.write(' [...]\n')
                        processor = None
            elif in_code_block:
                if not processor:
                    if line.startswith('#!'):
                        processor = line[2:].strip()
            else:
                buf.write(line + '\n')
        result = buf.getvalue()[:-len('\n')]

        if shorten:
            result = shorten_line(result)

        result = re.sub(self.wikiparser.rules, self.replace, result)
        result = result.replace('[...]', '[\u2026]')
        if result.endswith('...'):
            result = result[:-3] + '\u2026'

        self.out.write(result)
        # Close all open 'one line'-tags
        self.flush_tags()
        # Flush unterminated code blocks
        if in_code_block > 0:
            self.out.write('[\u2026]')


class OutlineFormatter(Formatter):
    """Special formatter that generates an outline of all the headings."""
    flavor = 'outline'

    # Avoid the possible side-effects of rendering WikiProcessors
    def _macro_formatter(self, match, fullmatch, macro):
        name = fullmatch.group('macroname')
        if name.lower() == 'br':
            return ' '
        args = fullmatch.group('macroargs')
        if macro.is_inline(args):
            return Formatter._macro_formatter(self, match, fullmatch, macro)
        return ''

    def handle_code_block(self, line, startmatch=None):
        if WikiParser.ENDBLOCK not in line and \
               WikiParser._startblock_re.match(line):
            self.in_code_block += 1
        elif line.strip() == WikiParser.ENDBLOCK:
            self.in_code_block -= 1

    def format(self, text, out, max_depth=6, min_depth=1, shorten=True):
        self.shorten = shorten
        whitespace_indent = '  '
        self.outline = []
        Formatter.format(self, text)

        if min_depth > max_depth:
            min_depth, max_depth = max_depth, min_depth
        max_depth = min(6, max_depth)
        min_depth = max(1, min_depth)

        curr_depth = min_depth - 1
        out.write('\n')
        for depth, anchor, text in self.outline:
            if depth < min_depth or depth > max_depth:
                continue
            if depth > curr_depth: # Deeper indent
                for i in range(curr_depth, depth):
                    out.write(whitespace_indent * (2*i) + '<ol>\n' +
                              whitespace_indent * (2*i+1) + '<li>\n')
            elif depth < curr_depth: # Shallower indent
                for i in range(curr_depth-1, depth-1, -1):
                    out.write(whitespace_indent * (2*i+1) + '</li>\n' +
                              whitespace_indent * (2*i) + '</ol>\n')
                out.write(whitespace_indent * (2*depth-1) + '</li>\n' +
                          whitespace_indent * (2*depth-1) + '<li>\n')
            else: # Same indent
                out.write( whitespace_indent * (2*depth-1) + '</li>\n' +
                           whitespace_indent * (2*depth-1) + '<li>\n')
            curr_depth = depth
            out.write(whitespace_indent * (2*depth) +
                      '<a href="#%s">%s</a>\n' % (anchor, text))
        # Close out all indentation
        for i in range(curr_depth-1, min_depth-2, -1):
            out.write(whitespace_indent * (2*i+1) + '</li>\n' +
                      whitespace_indent * (2*i) + '</ol>\n')

    def _heading_formatter(self, match, fullmatch):
        depth, heading, anchor = self._parse_heading(match, fullmatch,
                                                     self.shorten)
        heading = re.sub(r'</?a(?: .*?)?>', '', heading) # Strip out link tags
        self.outline.append((depth, anchor, heading))


class LinkFormatter(OutlineFormatter):
    """Special formatter that focuses on TracLinks."""
    flavor = 'link'

    def _heading_formatter(self, match, fullmatch):
        return ''

    def match(self, wikitext):
        """Return the Wiki match found at the beginning of the `wikitext`"""
        wikitext = self.reset(wikitext)
        self.line = wikitext
        match = re.match(self.wikiparser.rules, wikitext)
        if match:
            return self.handle_match(match)


# Pure Wiki Formatter

class HtmlFormatter(object):
    """Format parsed wiki text to HTML"""

    flavor = 'default'

    def __init__(self, env, context, wikidom):
        self.env = env
        self.context = context
        if isinstance(wikidom, str):
            wikidom = WikiParser(env).parse(wikidom)
        self.wikidom = wikidom

    def generate(self, escape_newlines=False):
        """Generate HTML elements.

        newlines in the wikidom will be preserved if `escape_newlines` is set.
        """
        # FIXME: compatibility code only for now
        out = io.StringIO()
        Formatter(self.env, self.context).format(self.wikidom, out,
                                                 escape_newlines)
        return Markup(out.getvalue())


class InlineHtmlFormatter(object):
    """Format parsed wiki text to inline elements HTML.

    Block level content will be discarded or compacted.
    """

    flavor = 'oneliner'

    def __init__(self, env, context, wikidom):
        self.env = env
        self.context = context
        if isinstance(wikidom, str):
            wikidom = WikiParser(env).parse(wikidom)
        self.wikidom = wikidom

    def generate(self, shorten=False):
        """Generate HTML inline elements.

        If `shorten` is set, the generation will stop once enough characters
        have been emitted.
        """
        # FIXME: compatibility code only for now
        out = io.StringIO()
        OneLinerFormatter(self.env, self.context).format(self.wikidom, out,
                                                         shorten)
        return Markup(out.getvalue())


def format_to(env, flavor, context, wikidom, **options):
    if flavor is None:
        flavor = context.get_hint('wiki_flavor', 'html')
    if flavor == 'oneliner':
        return format_to_oneliner(env, context, wikidom, **options)
    else:
        return format_to_html(env, context, wikidom, **options)

def format_to_html(env, context, wikidom, escape_newlines=None):
    if not wikidom:
        return Markup()
    if escape_newlines is None:
        escape_newlines = context.get_hint('preserve_newlines', False)
    return HtmlFormatter(env, context, wikidom).generate(escape_newlines)

def format_to_oneliner(env, context, wikidom, shorten=None):
    if not wikidom:
        return Markup()
    if shorten is None:
        shorten = context.get_hint('shorten_lines', False)
    return InlineHtmlFormatter(env, context, wikidom).generate(shorten)

def extract_link(env, context, wikidom):
    if not wikidom:
        return Markup()
    return LinkFormatter(env, context).match(wikidom)


# pre-0.11 wiki text to Markup compatibility methods

def wiki_to_outline(wikitext, env, db=None,
                    absurls=False, max_depth=None, min_depth=None, req=None):
    """:deprecated: will be removed in 1.0 and replaced by something else"""
    if not wikitext:
        return Markup()
    abs_ref, href = (req or env).abs_href, (req or env).href
    from trac.web.chrome import web_context
    context = web_context(req, absurls=absurls)
    out = io.StringIO()
    OutlineFormatter(env, context).format(wikitext, out, max_depth, min_depth)
    return Markup(out.getvalue())<|MERGE_RESOLUTION|>--- conflicted
+++ resolved
@@ -1132,12 +1132,8 @@
         if self.in_table_row and (not self.continue_table_row or force):
             self.in_table_row = 0
             if self.in_table_cell:
-<<<<<<< HEAD
+                self.flush_tags()
                 self.out.write('</%s>' % self.in_table_cell)
-=======
-                self.flush_tags()
-                self.out.write(u'</%s>' % self.in_table_cell)
->>>>>>> a79a5122
                 self.in_table_cell = ''
             self.out.write('</tr>')
         self.continue_table_row = 0
