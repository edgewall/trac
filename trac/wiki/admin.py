--- conflicted
+++ resolved
@@ -140,19 +140,13 @@
                                      WHERE name=%s)
                       """, (data, title, title))
             else:
-<<<<<<< HEAD
-                db("""INSERT INTO wiki(version, name, time, author, text)
-                      SELECT 1 + COALESCE(max(version), 0), %s, %s, 'trac', %s
-                      FROM wiki WHERE name=%s
-=======
                 db("""INSERT INTO wiki (version, readonly, name, time, author,
-                                        ipnr, text)
+                                        text)
                       SELECT 1 + COALESCE(max(version), 0),
                              COALESCE(max(readonly), 0),
-                             %s, %s, 'trac', '127.0.0.1', %s FROM wiki
+                             %s, %s, 'trac', %s FROM wiki
                       WHERE name=%s AND version=(SELECT max(version)
                                                  FROM wiki WHERE name=%s)
->>>>>>> c7a4fa2c
                       """, (title, to_utimestamp(datetime_now(utc)), data,
                             title, title))
             if not old:
