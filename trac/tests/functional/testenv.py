--- conflicted
+++ resolved
@@ -20,7 +20,6 @@
 import os
 import re
 import sys
-import textwrap
 import time
 from subprocess import call, Popen, PIPE, STDOUT
 
@@ -137,30 +136,17 @@
         self.logfile = open(os.path.join(self.dirname, 'testing.log'), 'w')
         self.create_repo()
 
-<<<<<<< HEAD
         config_file = os.path.join(self.dirname, 'config.ini')
         config = Configuration(config_file)
-        config.set('repositories', '.dir', self.repo_path_for_initenv())
-        config.set('repositories', '.type', self.repotype)
+        repo_path = self.repo_path_for_initenv()
+        if repo_path:
+            config.set('repositories', '.dir', repo_path)
+            config.set('repositories', '.type', self.repotype)
+        for component in self.get_enabled_components():
+            config.set('components', component, 'enabled')
         config.save()
         self._tracadmin('initenv', self.tracdir, self.dburi,
                         '--config=%s' % config_file)
-=======
-        repo_path = self.repo_path_for_initenv()
-        args = ['initenv', self.tracdir, self.dburi]
-        if repo_path:
-            config_file = os.path.join(self.dirname, 'init.ini')
-            create_file(config_file, textwrap.dedent("""\
-                [components]
-                tracopt.versioncontrol.%(repo_type)s.* = enabled
-                [repositories]
-                .type = %(repo_type)s
-                .dir = %(repo_path)s
-                """ % {'repo_type': self.repotype,
-                       'repo_path': repo_path}))
-            args += ['--config=%s' % config_file]
-        self._tracadmin(*args)
->>>>>>> d9d7820e
         if call([sys.executable,
                  os.path.join(self.trac_src, 'contrib', 'htpasswd.py'), "-c",
                  "-b", self.htpasswd, "admin", "admin"], close_fds=close_fds,
@@ -170,9 +156,6 @@
         self.adduser('joe')
         self.grant_perm('admin', 'TRAC_ADMIN')
         env = self.get_trac_environment()
-        for component in self.get_enabled_components():
-            env.config.set('components', component, 'enabled')
-        env.config.save()
         self.post_create(env)
 
     def adduser(self, user):
@@ -315,11 +298,7 @@
 
     def repo_path_for_initenv(self):
         """Default to no repository"""
-<<<<<<< HEAD
-        return ''
-=======
         return None
->>>>>>> d9d7820e
 
     def call_in_dir(self, dir, args, environ=None):
         proc = Popen(args, stdout=PIPE, stderr=self.logfile,
