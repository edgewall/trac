--- conflicted
+++ resolved
@@ -121,7 +121,6 @@
           ${_("%(label)s:", label=field.label or field.name)}
           #   endif
         </th>
-<<<<<<< HEAD
         #   endif
         #   if loop.first or not fullrow:
         <td${{'headers': 'h_' + field.name if field,
@@ -133,41 +132,25 @@
           #     set value = ticket[field.name]
           #     if 'rendered' in field:
           ${field.rendered}
+          #     elif not value:
           #     elif field.type == 'time':
           ${pretty_dateinfo(value, field.format,
-                            dateonly=field.format != 'relative') if value}
+                            dateonly=field.format != 'relative')}
           #     elif field.type == 'text' and field.format == 'wiki':
-          ${wiki_to_oneliner(context, value) if value}
+          ${wiki_to_oneliner(context, value)}
           #     elif field.type == 'textarea' and field.format == 'wiki':
-          ${wiki_to_html(context, value, escape_newlines=preserve_newlines)
-            if value}
+          ${wiki_to_html(context, value, escape_newlines=preserve_newlines)}
+          #     elif field.type == 'textarea':
+          #       for line in value.splitlines():
+          #         if loop.index > 1:
+          <br />
+          #         endif
+          ${line}
+          #       endfor
           #     else:
           ${value}
           #     endif
           #   endif
-=======
-        <td py:if="idx == 0 or not fullrow"
-            headers="${'h_' + field.name if field else None}"
-            class="${'searchable' if field and field.name in ('cc', 'keywords') else None}"
-            colspan="${3 if fullrow else None}">
-          <py:if test="field">
-            <py:choose py:with="value = ticket[field.name]">
-              <py:when test="'rendered' in field">${field.rendered}</py:when>
-              <py:when test="not value"></py:when>
-              <py:when test="field.type == 'text' and field.format == 'wiki'">
-                ${wiki_to_oneliner(context, value)}
-              </py:when>
-              <py:when test="field.type == 'textarea' and field.format == 'wiki'">
-                ${wiki_to_html(context, value, escape_newlines=preserve_newlines)}
-              </py:when>
-              <py:when test="field.type == 'textarea'"
-                       py:for="idx, line in enumerate(value.splitlines())">
-                <br py:if="idx" />${line}
-              </py:when>
-              <py:otherwise>${value}</py:otherwise>
-            </py:choose>
-          </py:if>
->>>>>>> fe7848d3
         </td>
         #   endif
         # endfor
