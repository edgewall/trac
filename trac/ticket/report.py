# -*- coding: utf-8 -*-
#
# Copyright (C) 2003-2013 Edgewall Software
# Copyright (C) 2003-2004 Jonas Borgström <jonas@edgewall.com>
# Copyright (C) 2006 Christian Boos <cboos@edgewall.org>
# Copyright (C) 2006 Matthew Good <trac@matt-good.net>
# All rights reserved.
#
# This software is licensed as described in the file COPYING, which
# you should have received as part of this distribution. The terms
# are also available at http://trac.edgewall.org/wiki/TracLicense.
#
# This software consists of voluntary contributions made by many
# individuals. For the exact contribution history, see the revision
# history and logs, available at http://trac.edgewall.org/log/.
#
# Author: Jonas Borgström <jonas@edgewall.com>

import csv
import io
import re

from trac.config import IntOption
from trac.core import *
from trac.db.api import get_column_names
from trac.perm import IPermissionRequestor
from trac.resource import Resource, ResourceNotFound
from trac.ticket.api import TicketSystem
from trac.ticket.model import Report
from trac.util import as_int, content_disposition
from trac.util.datefmt import format_datetime, format_time, from_utimestamp
from trac.util.html import tag
from trac.util.presentation import Paginator
from trac.util.text import (exception_to_unicode, quote_query_string,
                            sub_vars, sub_vars_re, to_unicode)
from trac.util.translation import _, tag_
from trac.web.api import HTTPBadRequest, IRequestHandler, RequestDone
from trac.web.chrome import (Chrome, INavigationContributor, add_ctxtnav,
                             add_link, add_notice, add_script_data,
                             add_stylesheet, add_warning, auth_link,
                             web_context)
from trac.wiki import IWikiSyntaxProvider, WikiParser


SORT_COLUMN = '@SORT_COLUMN@'
LIMIT_OFFSET = '@LIMIT_OFFSET@'


def cell_value(v):
    """Normalize a cell value for display.
    >>> (cell_value(None), cell_value(0), cell_value(1), cell_value('v'))
    ('', '0', u'1', u'v')
    """
    return '0' if v == 0 else unicode(v) if v else ''


_sql_re = re.compile(r'''
      --.*$                        # single line "--" comment
    | /\*([^*/]|\*[^/]|/[^*])*\*/  # C style comment
    | '(\\.|[^'\\])*'              # literal string
    | \([^()]+\)                   # parenthesis group
''', re.MULTILINE | re.VERBOSE)


def _expand_with_space(m):
    return ' ' * len(m.group(0))


def sql_skeleton(sql):
    """Strip an SQL query to leave only its toplevel structure.

    This is probably not 100% robust but should be enough for most
    needs.

    >>> re.sub('\s+', lambda m: '<%d>' % len(m.group(0)), sql_skeleton(''' \\n\
        SELECT a FROM (SELECT x FROM z ORDER BY COALESCE(u, ')/*(')) ORDER \\n\
          /* SELECT a FROM (SELECT x /* FROM z                             \\n\
                        ORDER BY */ COALESCE(u, '\)X(')) ORDER */          \\n\
          BY c, (SELECT s FROM f WHERE v in ('ORDER BY', '(\\')')          \\n\
                 ORDER BY (1), '') -- LIMIT                                \\n\
         '''))
    '<10>SELECT<1>a<1>FROM<48>ORDER<164>BY<1>c,<144>'
    """
    old = None
    while sql != old:
        old = sql
        sql = _sql_re.sub(_expand_with_space, old)
    return old

_order_by_re = re.compile(r'ORDER\s+BY', re.MULTILINE)


def split_sql(sql, clause_re, skel=None):
    """Split an SQL query according to a toplevel clause regexp.

    We assume there's only one such clause present in the outer query.

    >>> split_sql('''SELECT a FROM x  ORDER \
            BY u, v''', _order_by_re)
    ('SELECT a FROM x  ', ' u, v')
    """
    if skel is None:
        skel = sql_skeleton(sql)
    blocks = clause_re.split(skel.upper())
    if len(blocks) == 2:
        return sql[:len(blocks[0])], sql[-len(blocks[1]):]  # (before, after)
    else:
        return sql, ''  # no single clause separator


class ReportModule(Component):

    implements(INavigationContributor, IPermissionRequestor, IRequestHandler,
               IWikiSyntaxProvider)

    realm = Report.realm

    items_per_page = IntOption('report', 'items_per_page', 100,
        """Number of tickets displayed per page in ticket reports,
        by default. Set to `0` to specify no limit.
        """)

    items_per_page_rss = IntOption('report', 'items_per_page_rss', 0,
        """Number of tickets displayed in the rss feeds for reports.
        Set to `0` to specify no limit.
        """)

    REPORT_LIST_ID = -1  # Resource id of the report list page

    # INavigationContributor methods

    def get_active_navigation_item(self, req):
        return 'tickets'

    def get_navigation_items(self, req):
        if 'REPORT_VIEW' in req.perm(self.realm, self.REPORT_LIST_ID):
            yield ('mainnav', 'tickets', tag.a(_('View Tickets'),
                                               href=req.href.report()))

    # IPermissionRequestor methods

    def get_permission_actions(self):
        actions = ['REPORT_CREATE', 'REPORT_DELETE', 'REPORT_MODIFY',
                   'REPORT_SQL_VIEW', 'REPORT_VIEW']
        return actions + [('REPORT_ADMIN', actions)]

    # IRequestHandler methods

    def match_request(self, req):
        match = re.match(r'/report(?:/(?:([0-9]+)|%s))?$'
                         % self.REPORT_LIST_ID, req.path_info)
        if match:
            if match.group(1):
                req.args['id'] = match.group(1)
            return True

    def process_request(self, req):
        # did the user ask for any special report?
        id = req.args.getint('id', self.REPORT_LIST_ID)
        req.perm(self.realm, id).require('REPORT_VIEW')

        data = {}
        action = req.args.get('action', 'view')
        template = None
        if req.method == 'POST':
            if action == 'new':
                self._do_create(req)
            elif action == 'delete':
                self._do_delete(req, id)
            elif action == 'edit':
                self._do_save(req, id)
            if action == 'clear':
                self._do_clear(req)
            else:
                raise HTTPBadRequest(_("Invalid request arguments."))
        elif action in ('copy', 'edit', 'new'):
            template = 'report_edit.html'
            data = self._render_editor(req, id, action == 'copy')
        elif action == 'delete':
            template = 'report_delete.html'
            data = self._render_confirm_delete(req, id)
        elif id == self.REPORT_LIST_ID:
            template, data, content_type = self._render_list(req)
            if content_type:  # i.e. alternate format
<<<<<<< HEAD
                return template, data, {'content_type': content_type}
            if action == 'clear':
                if 'query_href' in req.session:
                    del req.session['query_href']
                if 'query_tickets' in req.session:
                    del req.session['query_tickets']
=======
                return template, data, content_type
>>>>>>> 80789a07
        else:
            template, data, content_type = self._render_view(req, id)
            if content_type:  # i.e. alternate format
                return template, data, {'content_type': content_type}

        from trac.ticket.query import QueryModule
        show_query_link = 'TICKET_VIEW' in req.perm(TicketSystem.realm) and \
                          self.env.is_component_enabled(QueryModule)

        if (id != self.REPORT_LIST_ID or action == 'new') and \
                'REPORT_VIEW' in req.perm(self.realm, self.REPORT_LIST_ID):
            add_ctxtnav(req, _('Available Reports'), href=req.href.report())
            add_link(req, 'up', req.href.report(), _('Available Reports'))
        elif show_query_link:
            add_ctxtnav(req, _('Available Reports'))

        # Kludge: only show link to custom query if the query module
        # is actually enabled
        if show_query_link:
            add_ctxtnav(req, _('New Custom Query'), href=req.href.query())
            data['query_href'] = req.href.query()
            data['saved_query_href'] = req.session.get('query_href')
        else:
            data['query_href'] = None

        add_stylesheet(req, 'common/css/report.css')
        return template, data

    # Internal methods

    def _do_create(self, req):
        req.perm(self.realm).require('REPORT_CREATE')

        if 'cancel' in req.args:
            req.redirect(req.href.report())

        report = Report(self.env)
        report.title = req.args.get('title', '')
        report.query = req.args.get('query', '')
        report.description = req.args.get('description', '')
        report.insert()
        add_notice(req, _("The report has been created."))
        req.redirect(req.href.report(report.id))

    def _do_delete(self, req, id):
        req.perm(self.realm, id).require('REPORT_DELETE')

        if 'cancel' in req.args:
            req.redirect(req.href.report(id))

        Report(self.env, id).delete()
        add_notice(req, _("The report {%(id)d} has been deleted.", id=id))
        req.redirect(req.href.report())

    def _do_save(self, req, id):
        """Save report changes to the database"""
        req.perm(self.realm, id).require('REPORT_MODIFY')

        if 'cancel' not in req.args:
            report = Report(self.env, id)
            report.title = req.args.get('title', '')
            report.query = req.args.get('query', '')
            report.description = req.args.get('description', '')
            report.update()
            add_notice(req, _("Your changes have been saved."))
        req.redirect(req.href.report(id))

    def _do_clear(self, req):
        for name in ('query_href', 'query_tickets'):
            if name in req.session:
                del req.session[name]
        req.redirect(req.href.report())

    def _render_confirm_delete(self, req, id):
        req.perm(self.realm, id).require('REPORT_DELETE')

        title = Report(self.env, id).title
        return {'title': _("Delete Report {%(num)s} %(title)s", num=id,
                           title=title),
                'action': 'delete',
                'report': {'id': id, 'title': title}}

    def _render_editor(self, req, id, copy):
        if id != self.REPORT_LIST_ID:
            req.perm(self.realm, id).require('REPORT_MODIFY')
            r = Report(self.env, id)
            title, description, query = r.title, r.description, r.query
        else:
            req.perm(self.realm).require('REPORT_CREATE')
            title = description = query = ''

        # an explicitly given 'query' parameter will override the saved query
        query = req.args.get('query', query)

        if copy:
            title += ' (copy)'

        if copy or id == self.REPORT_LIST_ID:
            data = {'action': 'new',
                    'error': None}
        else:
            data = {'action': 'edit',
                    'error': req.args.get('error')}

        data['report'] = {'id': id, 'title': title,
                          'sql': query, 'description': description}

        chrome = Chrome(self.env)
        chrome.add_wiki_toolbars(req)
        chrome.add_auto_preview(req)
        return data

    def _render_list(self, req):
        """Render the list of available reports."""
        sort = req.args.get('sort', 'report')
        asc = req.args.getint('asc', 1, min=0, max=1)
        format = req.args.get('format')

        rows = [(report.id, report.title, report.description)
                for report in Report.select(self.env, sort, bool(asc))
                if 'REPORT_VIEW' in req.perm(self.realm, report.id)]

        if format == 'rss':
            data = {'rows': rows}
            return 'report_list.rss', data, 'application/rss+xml'
        elif format == 'csv':
            self._send_csv(req, ['report', 'title', 'description'],
                           rows, mimetype='text/csv',
                           filename='reports.csv')
        elif format == 'tab':
            self._send_csv(req, ['report', 'title', 'description'],
                           rows, '\t', mimetype='text/tab-separated-values',
                           filename='reports.tsv')

        def report_href(**kwargs):
            return req.href.report(sort=req.args.get('sort'), asc=asc,
                                   **kwargs)

        add_link(req, 'alternate',
                 auth_link(req, report_href(format='rss')),
                 _('RSS Feed'), 'application/rss+xml', 'rss')
        add_link(req, 'alternate', report_href(format='csv'),
                 _('Comma-delimited Text'), 'text/plain')
        add_link(req, 'alternate', report_href(format='tab'),
                 _('Tab-delimited Text'), 'text/plain')

        reports = [(id, title, description,
                    'REPORT_MODIFY' in req.perm(self.realm, id),
                    'REPORT_DELETE' in req.perm(self.realm, id))
                   for id, title, description in rows]
        data = {'reports': reports, 'sort': sort, 'asc': asc}

        return 'report_list.html', data, None

    _html_cols = {'__class__', '__style__', '__color__', '__fgcolor__',
                  '__bgcolor__', '__grouplink__'}

    def _render_view(self, req, id):
        """Retrieve the report results and pre-process them for rendering."""
        r = Report(self.env, id)
        title, description, sql = r.title, r.description, r.query

        # If this is a saved custom query, redirect to the query module
        #
        # A saved query is either an URL query (?... or query:?...),
        # or a query language expression (query:...).
        #
        # It may eventually contain newlines, for increased clarity.
        #
        query = ''.join(line.strip() for line in sql.splitlines())
        if query and (query[0] == '?' or query.startswith('query:?')):
            query = query if query[0] == '?' else query[6:]
            report_id = 'report=%s' % id
            if 'report=' in query:
                if report_id not in query:
                    err = _('When specified, the report number should be '
                            '"%(num)s".', num=id)
                    req.redirect(req.href.report(id, action='edit', error=err))
            else:
                if query[-1] != '?':
                    query += '&'
                query += report_id
            req.redirect(req.href.query() + quote_query_string(query))
        elif query.startswith('query:'):
            from trac.ticket.query import Query, QuerySyntaxError
            try:
                query = Query.from_string(self.env, query[6:], report=id)
            except QuerySyntaxError as e:
                req.redirect(req.href.report(id, action='edit',
                                             error=to_unicode(e)))
            else:
                req.redirect(query.get_href(req.href))

        format = req.args.get('format')
        if format == 'sql':
            self._send_sql(req, id, title, description, sql)

        title = '{%i} %s' % (id, title)

        report_resource = Resource(self.realm, id)
        req.perm(report_resource).require('REPORT_VIEW')
        context = web_context(req, report_resource)

        page = req.args.getint('page', 1)
        default_max = {'rss': self.items_per_page_rss,
                       'csv': 0, 'tab': 0}.get(format, self.items_per_page)
        max = req.args.getint('max')
        limit = as_int(max, default_max, min=0)  # explict max takes precedence
        offset = (page - 1) * limit

        sort_col = req.args.get('sort', '')
        asc = req.args.getint('asc', 0, min=0, max=1)
        args = {}

        def report_href(**kwargs):
            """Generate links to this report preserving user variables,
            and sorting and paging variables.
            """
            params = args.copy()
            if sort_col:
                params['sort'] = sort_col
            if page != 1:
                params['page'] = page
            if max != default_max:
                params['max'] = max
            params.update(kwargs)
            params['asc'] = 1 if params.get('asc', asc) else None
            return req.href.report(id, params)

        data = {'action': 'view',
                'report': {'id': id, 'resource': report_resource},
                'context': context, 'title': title, 'description': description,
                'max': limit, 'args': args, 'show_args_form': False,
                'message': None, 'paginator': None,
                'report_href': report_href}

        try:
            args = self.get_var_args(req)
            sql = self.get_default_var_args(args, sql)
        except ValueError as e:
            data['message'] = _("Report failed: %(error)s", error=e)
            return 'report_view.html', data, None
        data.update({'args': args, 'title': sub_vars(title, args),
                     'description': sub_vars(description or '', args)})

        try:
            res = self.execute_paginated_report(req, id, sql, args, limit,
                                                offset)
        except TracError as e:
            data['message'] = _("Report failed: %(error)s", error=e)
        else:
            if len(res) == 2:
                e, sql = res
                data['message'] = \
                    tag_("Report execution failed: %(error)s %(sql)s",
                         error=tag.pre(exception_to_unicode(e)),
                         sql=tag(tag.hr(),
                                 tag.pre(sql, style="white-space: pre")))
        if data['message']:
            return 'report_view.html', data, None

        cols, results, num_items, missing_args, limit_offset = res
        need_paginator = limit > 0 and limit_offset
        need_reorder = limit_offset is None
        results = [list(row) for row in results]
        numrows = len(results)

        paginator = None
        if need_paginator:
            paginator = Paginator(results, page - 1, limit, num_items)
            data['paginator'] = paginator
            if paginator.has_next_page:
                add_link(req, 'next', report_href(page=page + 1),
                         _('Next Page'))
            if paginator.has_previous_page:
                add_link(req, 'prev', report_href(page=page - 1),
                         _('Previous Page'))

            pagedata = []
            shown_pages = paginator.get_shown_pages(21)
            for p in shown_pages:
                pagedata.append([report_href(page=p), None, str(p),
                                 _('Page %(num)d', num=p)])
            fields = ['href', 'class', 'string', 'title']
            paginator.shown_pages = [dict(zip(fields, p)) for p in pagedata]
            paginator.current_page = {'href': None, 'class': 'current',
                                      'string': str(paginator.page + 1),
                                      'title': None}
            numrows = paginator.num_items

        # Place retrieved columns in groups, according to naming conventions
        #  * _col_ means fullrow, i.e. a group with one header
        #  * col_ means finish the current group and start a new one

        field_labels = TicketSystem(self.env).get_ticket_field_labels()

        header_groups = [[]]
        for idx, col in enumerate(cols):
            if col in field_labels:
                title = field_labels[col]
            else:
                title = col.strip('_').capitalize()
            header = {
                'col': col,
                'title': title,
                'hidden': False,
                'asc': None,
            }

            if col == sort_col:
                if asc:
                    data['asc'] = asc
                data['sort'] = sort_col
                header['asc'] = bool(asc)
                if not paginator and need_reorder:
                    # this dict will have enum values for sorting
                    # and will be used in sortkey(), if non-empty:
                    sort_values = {}
                    if sort_col in ('status', 'resolution', 'priority',
                                    'severity'):
                        # must fetch sort values for that columns
                        # instead of comparing them as strings
                        with self.env.db_query as db:
                            for name, value in db(
                                    "SELECT name, %s FROM enum WHERE type=%%s"
                                    % db.cast('value', 'int'),
                                    (sort_col,)):
                                sort_values[name] = value

                    def sortkey(row):
                        val = row[idx]
                        # check if we have sort_values, then use them as keys.
                        if sort_values:
                            return sort_values.get(val)
                        # otherwise, continue with string comparison:
                        if isinstance(val, basestring):
                            val = val.lower()
                        return val
                    results = sorted(results, key=sortkey, reverse=not asc)

            header_group = header_groups[-1]

            if col.startswith('__') and col.endswith('__'):  # __col__
                header['hidden'] = True
            elif col[0] == '_' and col[-1] == '_':           # _col_
                header_group = []
                header_groups.append(header_group)
                header_groups.append([])
            elif col[0] == '_':                              # _col
                header['hidden'] = True
            elif col[-1] == '_':                             # col_
                header_groups.append([])
            header_group.append(header)

        # Structure the rows and cells:
        #  - group rows according to __group__ value, if defined
        #  - group cells the same way headers are grouped
        chrome = Chrome(self.env)
        row_groups = []
        authorized_results = []
        prev_group_value = None
        for row_idx, result in enumerate(results):
            col_idx = 0
            cell_groups = []
            row = {'cell_groups': cell_groups}
            realm = TicketSystem.realm
            parent_realm = ''
            parent_id = ''
            email_cells = []
            for header_group in header_groups:
                cell_group = []
                for header in header_group:
                    value = cell_value(result[col_idx])
                    cell = {'value': value, 'header': header,
                            'index': col_idx}
                    col = header['col']
                    col_idx += 1
                    # Detect and create new group
                    if col == '__group__' and value != prev_group_value:
                        prev_group_value = value
                        # Brute force handling of email in group by header
                        row_groups.append(
                            (value and chrome.format_author(req, value), []))
                    # Other row properties
                    row['__idx__'] = row_idx
                    if col in self._html_cols:
                        row[col] = value
                    if col in ('report', 'ticket', 'id', '_id'):
                        row['id'] = value
                    # Special casing based on column name
                    col = col.strip('_')
                    if col in ('reporter', 'cc', 'owner'):
                        email_cells.append(cell)
                    elif col == 'realm':
                        realm = value
                    elif col == 'parent_realm':
                        parent_realm = value
                    elif col == 'parent_id':
                        parent_id = value
                    cell_group.append(cell)
                cell_groups.append(cell_group)
            if parent_realm:
                resource = Resource(realm, row.get('id'),
                                    parent=Resource(parent_realm, parent_id))
            else:
                resource = Resource(realm, row.get('id'))
            # FIXME: for now, we still need to hardcode the realm in the action
            if resource.realm.upper() + '_VIEW' not in req.perm(resource):
                continue
            authorized_results.append(result)
            if email_cells:
                for cell in email_cells:
                    emails = chrome.format_emails(context.child(resource),
                                                  cell['value'])
                    result[cell['index']] = cell['value'] = emails
            row['resource'] = resource
            if row_groups:
                row_group = row_groups[-1][1]
            else:
                row_group = []
                row_groups = [(None, row_group)]
            row_group.append(row)

        data.update({'header_groups': header_groups,
                     'row_groups': row_groups,
                     'numrows': numrows})

        if format == 'rss':
            data['context'] = web_context(req, report_resource,
                                          absurls=True)
            return 'report.rss', data, 'application/rss+xml'
        elif format == 'csv':
            filename = 'report_%s.csv' % id if id else 'report.csv'
            self._send_csv(req, cols, authorized_results, mimetype='text/csv',
                           filename=filename)
        elif format == 'tab':
            filename = 'report_%s.tsv' % id if id else 'report.tsv'
            self._send_csv(req, cols, authorized_results, '\t',
                           mimetype='text/tab-separated-values',
                           filename=filename)
        else:
            p = page if max is not None else None
            add_link(req, 'alternate',
                     auth_link(req, report_href(format='rss', page=None)),
                     _('RSS Feed'), 'application/rss+xml', 'rss')
            add_link(req, 'alternate', report_href(format='csv', page=p),
                     _('Comma-delimited Text'), 'text/plain')
            add_link(req, 'alternate', report_href(format='tab', page=p),
                     _('Tab-delimited Text'), 'text/plain')
            if 'REPORT_SQL_VIEW' in req.perm(self.realm, id):
                add_link(req, 'alternate',
                         req.href.report(id=id, format='sql'),
                         _('SQL Query'), 'text/plain')

            # reuse the session vars of the query module so that
            # the query navigation links on the ticket can be used to
            # navigate report results as well
            try:
                req.session['query_tickets'] = \
                    ' '.join(str(int(row['id']))
                             for rg in row_groups for row in rg[1])
                req.session['query_href'] = \
                    req.session['query_href'] = report_href()
                # Kludge: we have to clear the other query session
                # variables, but only if the above succeeded
                for var in ('query_constraints', 'query_time'):
                    if var in req.session:
                        del req.session[var]
            except (ValueError, KeyError):
                pass
            if set(data['args']) - {'USER'}:
                data['show_args_form'] = True
                # Add values of all select-type ticket fields for autocomplete.
                fields = TicketSystem(self.env).get_ticket_fields()
                arg_values = {}
                for arg in set(data['args']) - {'USER'}:
                    attrs = fields.by_name(arg.lower())
                    if attrs and 'options' in attrs:
                        arg_values[attrs['name']] = attrs['options']
                if arg_values:
                    add_script_data(req, arg_values=arg_values)
                    Chrome(self.env).add_jquery_ui(req)
            if missing_args:
                add_warning(req, _(
                    'The following arguments are missing: %(args)s',
                    args=", ".join(missing_args)))
            return 'report_view.html', data, None

    def execute_paginated_report(self, req, id, sql, args, limit=0, offset=0):
        """
        :param req: `Request` object.
        :param id: Integer id of the report.
        :param sql: SQL query that generates the report.
        :param args: SQL query arguments.
        :param limit: Maximum number of results to return (optional).
        :param offset: Offset to start of results (optional).
        """
        sql, args, missing_args = self.sql_sub_vars(sql, args)
        if not sql:
            raise TracError(_("Report {%(num)s} has no SQL query.", num=id))
        self.log.debug('Report {%d} with SQL "%s"', id, sql)
        self.log.debug('Request args: %r', req.args)

        rows = None
        num_items = 0
        order_by = []
        limit_offset = None
        base_sql = sql.replace(SORT_COLUMN, '1').replace(LIMIT_OFFSET, '')

        with self.env.db_query as db:
            cursor = db.cursor()
            if id == self.REPORT_LIST_ID or limit == 0:
                sql = base_sql
            else:
                # The number of tickets is obtained
                count_sql = 'SELECT COUNT(*) FROM (\n%s\n) AS tab' % base_sql
                self.log.debug("Report {%d} SQL (count): %s", id, count_sql)
                try:
                    cursor.execute(count_sql, args)
                except Exception as e:
                    self.log.warning('Exception caught while executing '
                                     'Report {%d}: %r, args %r%s',
                                     id, count_sql, args,
                                     exception_to_unicode(e, traceback=True))
                    return e, count_sql
                num_items = cursor.fetchone()[0]

                # The column names are obtained
                colnames_sql = 'SELECT * FROM (\n%s\n) AS tab LIMIT 1' \
                               % base_sql
                self.log.debug("Report {%d} SQL (col names): %s",
                               id, colnames_sql)
                try:
                    cursor.execute(colnames_sql, args)
                except Exception as e:
                    self.log.warning('Exception caught while executing '
                                     'Report {%d}: args %r%s',
                                     id, colnames_sql, args,
                                     exception_to_unicode(e, traceback=True))
                    return e, colnames_sql
                cols = get_column_names(cursor)

                # The ORDER BY columns are inserted
                sort_col = req.args.get('sort', '')
                asc = req.args.getint('asc', 0, min=0, max=1)
                self.log.debug("%r %s (%s)", cols, sort_col,
                               '^' if asc else 'v')
                order_cols = []
                if sort_col and sort_col not in cols:
                    raise TracError(_('Query parameter "sort=%(sort_col)s" '
                                      ' is invalid', sort_col=sort_col))
                skel = None
                if '__group__' in cols:
                    order_cols.append('__group__')
                if sort_col:
                    sort_col = '%s %s' % (db.quote(sort_col),
                                          'ASC' if asc else 'DESC')

                if SORT_COLUMN in sql:
                    # Method 1: insert sort_col at specified position
                    sql = sql.replace(SORT_COLUMN, sort_col or '1')
                elif sort_col:
                    # Method 2: automagically insert sort_col (and __group__
                    # before it, if __group__ was specified) as first criteria
                    if '__group__' in cols:
                        order_by.append('__group__ ASC')
                    order_by.append(sort_col)
                    # is there already an ORDER BY in the original sql?
                    skel = sql_skeleton(sql)
                    before, after = split_sql(sql, _order_by_re, skel)
                    if after:  # there were some other criteria, keep them
                        order_by.append(after)
                    sql = ' '.join([before, 'ORDER BY', ', '.join(order_by)])

                # Add LIMIT/OFFSET if pagination needed
                limit_offset = ''
                if num_items > limit:
                    limit_offset = ' '.join(['LIMIT', str(limit),
                                             'OFFSET', str(offset)])
                if LIMIT_OFFSET in sql:
                    # Method 1: insert LIMIT/OFFSET at specified position
                    sql = sql.replace(LIMIT_OFFSET, limit_offset)
                else:
                    # Method 2: limit/offset is added unless already present
                    skel = skel or sql_skeleton(sql)
                    if 'LIMIT' not in skel.upper():
                        sql = ' '.join([sql, limit_offset])
                self.log.debug("Report {%d} SQL (order + limit): %s", id, sql)
            try:
                cursor.execute(sql, args)
            except Exception as e:
                self.log.warning('Exception caught while executing Report '
                                 '{%d}: %r, args %r%s', id, sql, args,
                                 exception_to_unicode(e, traceback=True))
                if order_by or limit_offset:
                    add_notice(req, _("Hint: if the report failed due to"
                                      " automatic modification of the ORDER"
                                      " BY clause or the addition of"
                                      " LIMIT/OFFSET, please look up"
                                      " %(sort_column)s and %(limit_offset)s"
                                      " in TracReports to see how to gain"
                                      " complete control over report"
                                      " rewriting.",
                                      sort_column=SORT_COLUMN,
                                      limit_offset=LIMIT_OFFSET))
                return e, sql
            rows = cursor.fetchall() or []
            cols = get_column_names(cursor)

        return cols, rows, num_items, missing_args, limit_offset

    # Regular expression for default values of report variables,
    # as defined in SQL comments:
    #
    #   -- VAR = VALUE

    arg_default_re = re.compile(r'^\s*--\s*(\w*)[ ]*=[ ]*([^\r\n]*)\r?$',
                                re.MULTILINE | re.UNICODE)

    def get_var_args(self, req):
        # reuse somehow for #9574 (wiki vars)
        report_args = {}
        for arg in req.args:
            if not arg.isupper():
                continue
            report_args[arg] = to_unicode(req.args.get(arg))

        # Set some default dynamic variables
        if 'USER' not in report_args:
            report_args['USER'] = req.authname

        return report_args

    def get_default_var_args(self, report_args, sql):
        def extract_default_var(fullmatch):
            report_args.setdefault(fullmatch.group(1), fullmatch.group(2))
        return self.arg_default_re.sub(extract_default_var, sql)

    def sql_sub_vars(self, sql, args):
        """Extract $XYZ-style variables from the `sql` query.
        """
        names = set()
        values = []
        missing_args = []

        def add_value(aname):
            names.add(aname)
            try:
                arg = args[aname]
                # support one level of indirection (e.g. for $USER)
                if arg.startswith('$'):
                    arg = arg[1:]
                    if not arg.startswith('$'):  # $$ quotes for $
                        arg = args[arg]
            except KeyError:
                arg = args[str(aname)] = ''
                missing_args.append(aname)
            values.append(arg)

        # simple parameter substitution outside literal
        def repl(match):
            add_value(match.group(1))
            return '%s'

        # inside a literal break it and concatenate with the parameter
        def repl_literal(expr, db):
            parts = sub_vars_re.split(expr[1:-1])
            if len(parts) == 1:
                return expr
            params = parts[1::2]
            parts = ["'%s'" % p for p in parts]
            parts[1::2] = ['%s'] * len(params)
            for param in params:
                add_value(param)
            return db.concat(*parts)

        sql_io = io.StringIO()

        # break SQL into literals and non-literals to handle replacing
        # variables within them with query parameters
        with self.env.db_query as db:
            for expr in re.split("('(?:[^']|(?:''))*')", sql):
                if expr.startswith("'"):
                    sql_io.write(repl_literal(expr, db))
                else:
                    sql_io.write(sub_vars_re.sub(repl, expr))

        # Remove arguments that don't appear in the SQL query
        for name in set(args) - names:
            del args[name]
        return sql_io.getvalue(), values, missing_args

    def _send_csv(self, req, cols, rows, sep=',', mimetype='text/plain',
                  filename=None):
        def iso_time(t):
            return format_time(from_utimestamp(t), 'iso8601')

        def iso_datetime(dt):
            return format_datetime(from_utimestamp(dt), 'iso8601')

        col_conversions = {
            'time': iso_time,
            'datetime': iso_datetime,
            'changetime': iso_datetime,
            'date': iso_datetime,
            'created': iso_datetime,
            'modified': iso_datetime,
        }

        def iterate():
            out = io.BytesIO()
            writer = csv.writer(out, delimiter=sep, quoting=csv.QUOTE_MINIMAL)

            def writerow(values):
                writer.writerow([value.encode('utf-8') for value in values])
                rv = out.getvalue()
                out.truncate(0)
                out.seek(0)
                return rv

            converters = [col_conversions.get(c.strip('_'), cell_value)
                          for c in cols]
            yield '\xef\xbb\xbf'  # BOM
            yield writerow(c for c in cols if c not in self._html_cols)
            for row in rows:
                yield writerow(converters[i](cell)
                               for i, cell in enumerate(row)
                               if cols[i] not in self._html_cols)

        data = iterate()
        if Chrome(self.env).use_chunked_encoding:
            length = None
        else:
            data = ''.join(data)
            length = len(data)

        req.send_response(200)
        req.send_header('Content-Type', mimetype + ';charset=utf-8')
        if length is not None:
            req.send_header('Content-Length', length)
        if filename:
            req.send_header('Content-Disposition',
                            content_disposition('attachment', filename))
        req.end_headers()
        req.write(data)
        raise RequestDone

    def _send_sql(self, req, id, title, description, sql):
        req.perm(self.realm, id).require('REPORT_SQL_VIEW')

        out = io.BytesIO()
        out.write(b'-- ## %s: %s ## --\n\n' % (id, title.encode('utf-8')))
        if description:
            lines = description.encode('utf-8').splitlines()
            out.write(b'-- %s\n\n' % '\n-- '.join(lines))
        out.write(sql.encode('utf-8'))
        data = out.getvalue()

        req.send_response(200)
        req.send_header('Content-Type', 'text/plain;charset=utf-8')
        req.send_header('Content-Length', len(data))
        if id:
            req.send_header('Content-Disposition',
                            content_disposition('attachment',
                                                'report_%s.sql' % id))
        req.end_headers()
        req.write(data)
        raise RequestDone

    # IWikiSyntaxProvider methods

    def get_link_resolvers(self):
        yield ('report', self._format_link)

    def get_wiki_syntax(self):
        yield (r"!?\{(?P<it_report>%s\s*)[0-9]+\}" %
                   WikiParser.INTERTRAC_SCHEME,
               lambda x, y, z: self._format_link(x, 'report', y[1:-1], y, z))

    def _format_link(self, formatter, ns, target, label, fullmatch=None):
        intertrac = formatter.shorthand_intertrac_helper(ns, target, label,
                                                         fullmatch)
        if intertrac:
            return intertrac
        id, args, fragment = formatter.split_link(target)
        try:
            Report(self.env, id)
        except ResourceNotFound:
            return tag.a(label, class_='missing report',
                         title=_("report does not exist"))
        else:
            if 'REPORT_VIEW' in formatter.req.perm(self.realm, id):
                return tag.a(label, href=formatter.href.report(id) + args,
                             class_='report')
            else:
                return tag.a(label, class_='forbidden report',
                             title=_("no permission to view report"))<|MERGE_RESOLUTION|>--- conflicted
+++ resolved
@@ -182,16 +182,7 @@
         elif id == self.REPORT_LIST_ID:
             template, data, content_type = self._render_list(req)
             if content_type:  # i.e. alternate format
-<<<<<<< HEAD
                 return template, data, {'content_type': content_type}
-            if action == 'clear':
-                if 'query_href' in req.session:
-                    del req.session['query_href']
-                if 'query_tickets' in req.session:
-                    del req.session['query_tickets']
-=======
-                return template, data, content_type
->>>>>>> 80789a07
         else:
             template, data, content_type = self._render_view(req, id)
             if content_type:  # i.e. alternate format
