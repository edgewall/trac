# -*- coding: utf-8 -*-
#
# Copyright (C) 2004-2020 Edgewall Software
# Copyright (C) 2004-2005 Christopher Lenz <cmlenz@gmx.de>
# Copyright (C) 2005-2007 Christian Boos <cboos@edgewall.org>
# All rights reserved.
#
# This software is licensed as described in the file COPYING, which
# you should have received as part of this distribution. The terms
# are also available at https://trac.edgewall.org/wiki/TracLicense.
#
# This software consists of voluntary contributions made by many
# individuals. For the exact contribution history, see the revision
# history and logs, available at https://trac.edgewall.org/log/.
#
# Author: Christopher Lenz <cmlenz@gmx.de>

from cStringIO import StringIO
from datetime import datetime, timedelta
from itertools import groupby
import operator
from math import ceil
import csv
import re

from genshi.builder import tag

from trac.config import Option, IntOption
from trac.core import *
from trac.db import get_column_names
from trac.mimeview.api import IContentConverter, Mimeview
from trac.resource import Resource
<<<<<<< HEAD
from trac.ticket.api import TicketSystem, translation_deactivated
from trac.ticket.model import Milestone, _datetime_to_db_str
from trac.ticket.roadmap import group_milestones
from trac.util import Ranges, as_bool
from trac.util.datefmt import (datetime_now, from_utimestamp,
                               format_date_or_datetime, parse_date,
                               to_timestamp, to_utimestamp, utc, user_time)
=======
from trac.ticket.api import TicketSystem
from trac.ticket.model import Milestone, group_milestones
from trac.util import Ranges, as_bool, as_int
from trac.util.datefmt import datetime_now, format_datetime, from_utimestamp, \
                              parse_date, to_timestamp, to_utimestamp, utc, \
                              user_time
>>>>>>> 0c010fca
from trac.util.presentation import Paginator
from trac.util.text import empty, shorten_line, quote_query_string
from trac.util.translation import _, cleandoc_, ngettext, tag_
from trac.web import arg_list_to_args, parse_arg_list, IRequestHandler
from trac.web.href import Href
from trac.web.chrome import (INavigationContributor, Chrome,
                             add_ctxtnav, add_link, add_script,
                             add_script_data, add_stylesheet, add_warning,
                             auth_link, web_context)
from trac.wiki.api import IWikiSyntaxProvider
from trac.wiki.formatter import MacroError
from trac.wiki.macros import WikiMacroBase


class QuerySyntaxError(TracError):
    """Exception raised when a ticket query cannot be parsed from a string."""


class QueryValueError(TracError):
    """Exception raised when a ticket query has bad constraint values."""
    def __init__(self, errors):
        TracError.__init__(self, _("Invalid query constraint value"))
        self.errors = errors


class Query(object):
    substitutions = ['$USER']
    clause_re = re.compile(r'(?P<clause>\d+)_(?P<field>.+)$')

    def __init__(self, env, report=None, constraints=None, cols=None,
                 order=None, desc=0, group=None, groupdesc=0, verbose=0,
                 rows=None, page=None, max=None, format=None):
        self.env = env
        self.id = report  # if not None, it's the corresponding saved query
        constraints = constraints or []
        if isinstance(constraints, dict):
            constraints = [constraints]
        self.constraints = constraints
        synonyms = TicketSystem(self.env).get_field_synonyms()
        self.order = synonyms.get(order, order)  # 0.11 compatibility
        self.desc = desc
        self.group = group
        self.groupdesc = groupdesc
        self.format = format
        self.default_page = 1
        self.items_per_page = QueryModule(self.env).items_per_page
        self.num_items = None

        # getting page number (default_page if unspecified)
        if not page:
            page = self.default_page
        try:
            self.page = int(page)
            if self.page < 1:
                raise ValueError()
        except ValueError:
            raise TracError(_("Query page %(page)s is invalid.", page=page))

        # max=0 signifies showing all items on one page
        # max=n will show precisely n items on all pages except the last
        # max<0 is invalid
        if max in ('none', ''):
            max = 0

        if max is None:  # meaning unspecified
            max = self.items_per_page
        try:
            self.max = int(max)
            if self.max < 0:
                raise ValueError()
        except ValueError:
            raise TracError(_("Query max %(max)s is invalid.", max=max))

        if self.max == 0:
            self.has_more_pages = False
            self.offset = 0
        else:
            self.has_more_pages = True
            self.offset = self.max * (self.page - 1)

        if rows is None:
            rows = []
        if verbose and 'description' not in rows:  # 0.10 compatibility
            rows.append('description')
        self.fields = TicketSystem(self.env).get_ticket_fields()
        self.time_fields = set(f['name'] for f in self.fields
                               if f['type'] == 'time')
        field_names = set(f['name'] for f in self.fields)
        self.cols = [c for c in cols or [] if c in field_names or
                     c == 'id']
        self.rows = [c for c in rows if c in field_names]
        if self.order != 'id' and self.order not in field_names:
            self.order = 'priority'

        if self.group not in field_names:
            self.group = None

        constraint_cols = {}
        for clause in self.constraints:
            for k, v in clause.items():
                if k == 'id' or k in field_names:
                    constraint_cols.setdefault(k, []).append(v)
                else:
                    clause.pop(k)
        self.constraint_cols = constraint_cols

    _clause_splitter = re.compile(r'(?<!\\)&')
    _item_splitter = re.compile(r'(?<!\\)\|')

    @classmethod
    def from_string(cls, env, string, **kw):
        kw_strs = ['order', 'group', 'page', 'max', 'format']
        kw_arys = ['rows']
        kw_bools = ['desc', 'groupdesc', 'verbose']
        kw_synonyms = {'row': 'rows'}
        # i18n TODO - keys will be unicode
        synonyms = TicketSystem(env).get_field_synonyms()
        constraints = [{}]
        cols = []
        report = None
        def as_str(s):
            if isinstance(s, unicode):
                return s.encode('utf-8')
            return s
        for filter_ in cls._clause_splitter.split(string):
            if filter_ == 'or':
                constraints.append({})
                continue
            filter_ = filter_.replace(r'\&', '&').split('=', 1)
            if len(filter_) != 2:
                raise QuerySyntaxError(_('Query filter requires field and '
                                         'constraints separated by a "="'))
            field, values = filter_
            # from last chars of `field`, get the mode of comparison
            mode = ''
            if field and field[-1] in ('~', '^', '$') \
                    and field not in cls.substitutions:
                mode = field[-1]
                field = field[:-1]
            if field and field[-1] == '!':
                mode = '!' + mode
                field = field[:-1]
            if not field:
                raise QuerySyntaxError(_("Query filter requires field name"))
            field = kw_synonyms.get(field, field)
            # add mode of comparison and remove escapes
            processed_values = [mode + val.replace(r'\|', '|')
                                for val in cls._item_splitter.split(values)]
            if field in kw_strs:
                kw[as_str(field)] = processed_values[0]
            elif field in kw_arys:
                kw.setdefault(as_str(field), []).extend(processed_values)
            elif field in kw_bools:
                kw[as_str(field)] = as_bool(processed_values[0])
            elif field == 'col':
                cols.extend(synonyms.get(value, value)
                            for value in processed_values)
            elif field == 'report':
                report = processed_values[0]
            else:
                constraints[-1].setdefault(synonyms.get(field, field),
                                           []).extend(processed_values)
        constraints = filter(None, constraints)
        report = kw.pop('report', report)
        return cls(env, report, constraints=constraints, cols=cols, **kw)

    def get_columns(self):
        if not self.cols:
            self.cols = self.get_default_columns()
        if 'id' not in self.cols:
            # make sure 'id' is always present (needed for permission checks)
            self.cols.insert(0, 'id')
        return self.cols

    def get_all_textareas(self):
        return [f['name'] for f in self.fields if f['type'] == 'textarea']

    def get_all_columns(self):
        # Prepare the default list of columns
        cols = ['id']
        cols += [f['name'] for f in self.fields if f['type'] != 'textarea']
        for col in ('reporter', 'keywords', 'cc'):
            if col in cols:
                cols.remove(col)
                cols.append(col)
        constrained_fields = set(self.constraint_cols)

        def sort_columns(name):
            if name == 'id':
                return 1  # Ticket ID is always the first column
            if name == 'summary':
                return 2  # Ticket summary is always the second column
            if name in constrained_fields:
                return 3  # Constrained columns appear before other columns
            return 4
        cols.sort(key=sort_columns)
        return cols

    def get_default_columns(self):
        cols = self.get_all_columns()

        # Semi-intelligently remove columns that are restricted to a single
        # value by a query constraint.
        for col in [k for k in self.constraint_cols.keys()
                    if k != 'id' and k in cols]:
            constraints = self.constraint_cols[col]
            for constraint in constraints:
                if not (len(constraint) == 1 and constraint[0]
                        and not constraint[0][0] in '!~^$' and col in cols
                        and col not in self.time_fields):
                    break
            else:
                cols.remove(col)
            if col == 'status' and 'resolution' in cols:
                for constraint in constraints:
                    if 'closed' in constraint:
                        break
                else:
                    cols.remove('resolution')
        if self.group in cols:
            cols.remove(self.group)

        # Only display the first seven columns by default
        cols = cols[:7]
        # Make sure the column we order by is visible, if it isn't also
        # the column we group by
        if self.order not in cols and self.order != self.group:
            cols[-1] = self.order
        return cols

    def count(self, req=None, cached_ids=None, authname=None, tzinfo=None,
              locale=None):
        """Get the number of matching tickets for the present query.

        :since 1.0.17: the `tzinfo` parameter is deprecated and will be
            removed in version 1.5.1
        :since 1.0.17: the `locale` parameter is deprecated and will be
            removed in version 1.5.1
        """
        sql, args = self.get_sql(req, cached_ids, authname, tzinfo, locale)
        return self._count(sql, args)

    def _count(self, sql, args):
        cnt = self.env.db_query("SELECT COUNT(*) FROM (%s) AS x"
                                % sql, args)[0][0]
        # "AS x" is needed for MySQL ("Subqueries in the FROM Clause")
        self.env.log.debug("Count results in Query: %d", cnt)
        return cnt

    def execute(self, req=None, cached_ids=None, authname=None, tzinfo=None,
                href=None, locale=None):
        """Retrieve the list of matching tickets.

        :since 1.0.17: the `tzinfo` parameter is deprecated and will be
            removed in version 1.5.1
        :since 1.0.17: the `locale` parameter is deprecated and will be
            removed in version 1.5.1
        """
        if req is not None:
            href = req.href

        self.num_items = 0
        sql, args = self.get_sql(req, cached_ids, authname, tzinfo, locale)
        self.num_items = self._count(sql, args)

        if self.num_items <= self.max:
            self.has_more_pages = False

        if self.has_more_pages:
            max = self.max
            if self.group:
                max += 1
            sql += " LIMIT %d OFFSET %d" % (max, self.offset)
            if (self.page > int(ceil(float(self.num_items) / self.max)) and
                self.num_items != 0):
                raise TracError(_("Page %(page)s is beyond the number of "
                                  "pages in the query", page=self.page))

        results = []
        with self.env.db_query as db:
            cursor = db.cursor()
            cursor.execute(sql, args)
            columns = get_column_names(cursor)
            fields = [self.fields.by_name(column, None) for column in columns]

            for row in cursor:
                result = {}
                for name, field, val in zip(columns, fields, row):
                    if name == 'reporter':
                        val = val or 'anonymous'
                    elif name == 'id':
                        val = int(val)
                        if href is not None:
                            result['href'] = href.ticket(val)
                    elif name in self.time_fields:
                        val = from_utimestamp(long(val)) if val else None
                    elif field and field['type'] == 'checkbox':
                        val = as_bool(val)
                    elif val is None:
                        val = ''
                    result[name] = val
                results.append(result)
            return results

    def get_href(self, href, id=None, order=None, desc=None, format=None,
                 max=None, page=None):
        """Create a link corresponding to this query.

        :param href: the `Href` object used to build the URL
        :param id: optionally set or override the report `id`
        :param order: optionally override the order parameter of the query
        :param desc: optionally override the desc parameter
        :param format: optionally override the format of the query
        :param max: optionally override the max items per page
        :param page: optionally specify which page of results (defaults to
                     the first)

        Note: `get_resource_url` of a 'query' resource?
        """
        if format is None:
            format = self.format
        if format == 'rss':
            max = self.items_per_page
            page = self.default_page

        if id is None:
            id = self.id
        if desc is None:
            desc = self.desc
        if order is None:
            order = self.order
        if max is None:
            max = self.max
        if page is None:
            page = self.page

        cols = self.get_columns()
        # don't specify the columns in the href if they correspond to
        # the default columns, page and max in the same order. That keeps the
        # query url shorter in the common case where we just want the default
        # columns.
        if cols == self.get_default_columns():
            cols = None
        if page == self.default_page:
            page = None
        if max == self.items_per_page:
            max = None

        constraints = []
        for clause in self.constraints:
            constraints.extend(clause.iteritems())
            constraints.append(("or", empty))
        del constraints[-1:]

        return href.query(constraints,
                          report=id,
                          order=order, desc=1 if desc else None,
                          group=self.group or None,
                          groupdesc=1 if self.groupdesc else None,
                          col=cols,
                          row=self.rows,
                          max=max,
                          page=page,
                          format=format)

    def to_string(self):
        """Return a user readable and editable representation of the query.

        Note: for now, this is an "exploded" query href, but ideally should be
        expressed in TracQuery language.
        """
        query_string = self.get_href(Href(''))
        query_string = query_string.split('?', 1)[-1]
        return 'query:?' + query_string.replace('&', '\n&\n')

    def get_sql(self, req=None, cached_ids=None, authname=None, tzinfo=None,
                locale=None):
        """Return a (sql, params) tuple for the query.

        :since 1.0.17: the `tzinfo` parameter is deprecated and will be
            removed in version 1.5.1
        :since 1.0.17: the `locale` parameter is deprecated and will be
            removed in version 1.5.1
        """
        if req is not None:
            authname = req.authname
        self.get_columns()

        # Build the list of actual columns to query
        cols = []
        def add_cols(*args):
            for col in args:
                if col not in cols:
                    cols.append(col)
        add_cols(*self.cols)  # remove duplicated cols
        if self.group and self.group not in cols:
            add_cols(self.group)
        if self.rows:
            add_cols('reporter', *self.rows)
        add_cols('status', 'priority', 'time', 'changetime', self.order)
        add_cols(*list(self.constraint_cols))

        custom_fields = set(f['name'] for f in self.fields if f.get('custom'))
        list_fields = set(f['name'] for f in self.fields
                                    if f['type'] == 'text' and
                                       f.get('format') == 'list')
        cols_custom = [k for k in cols if k in custom_fields]
        use_joins = len(cols_custom) <= 1
        enum_columns = [col for col in ('resolution', 'priority', 'severity',
                                        'type')
                            if col not in custom_fields and
                               col in ('priority', self.order, self.group)]
        joined_columns = [col for col in ('milestone', 'version')
                              if col not in custom_fields and
                                 col in (self.order, self.group)]

        sql = []
        sql.append("SELECT " + ",".join('t.%s AS %s' % (c, c) for c in cols
                                        if c not in custom_fields))
        if 'priority' in enum_columns:
            sql.append(",priority.value AS _priority_value")

        with self.env.db_query as db:
            if use_joins:
                # Use LEFT OUTER JOIN for ticket_custom table
                sql.extend(",%(qk)s.value AS %(qk)s" % {'qk': db.quote(k)}
                           for k in cols_custom)
                sql.append("\nFROM ticket AS t")
                sql.extend("\n  LEFT OUTER JOIN ticket_custom AS %(qk)s ON "
                           "(%(qk)s.ticket=t.id AND %(qk)s.name='%(k)s')"
                            % {'qk': db.quote(k), 'k': k} for k in cols_custom)
            else:
                # Use MAX(CASE ... END) ... GROUP BY ... for ticket_custom
                # table
                sql.extend(",c.%(qk)s AS %(qk)s" % {'qk': db.quote(k)}
                           for k in cols_custom)
                sql.append("\nFROM ticket AS t"
                           "\n  LEFT OUTER JOIN (SELECT\n    ticket AS id")
                sql.extend(",\n    MAX(CASE WHEN name='%s' THEN value END) "
                           "AS %s" % (k, db.quote(k)) for k in cols_custom)
                sql.append("\n    FROM ticket_custom AS tc")
                sql.append("\n    WHERE name IN (%s)" %
                           ','.join("'%s'" % k for k in cols_custom))
                sql.append("\n    GROUP BY tc.ticket) AS c ON c.id=t.id")

            # Join with the enum table for proper sorting
            sql.extend("\n  LEFT OUTER JOIN enum AS %(col)s ON "
                       "(%(col)s.type='%(type)s' AND %(col)s.name=t.%(col)s)" %
                       {'col': col,
                        'type': 'ticket_type' if col == 'type' else col}
                       for col in enum_columns)

            # Join with the version/milestone tables for proper sorting
            sql.extend("\n  LEFT OUTER JOIN %(col)s ON (%(col)s.name=%(col)s)"
                       % {'col': col} for col in joined_columns)

            def user_parse_date(value):
                if value:
                    try:
                        return user_time(req, parse_date, value)
                    except TracError as e:
                        errors.append(unicode(e))
                return None

            def get_constraint_sql(name, value, mode, neg):
                is_custom_field = name in custom_fields
                if not is_custom_field:
                    col = 't.' + name
                elif use_joins:
                    col = db.quote(name) + '.value'
                else:
                    col = 'c.' + db.quote(name)
                value = value[len(mode) + neg:]

                if name in self.time_fields:
                    if not value:
                        clause = "COALESCE({0},''){1}=%s" \
                                 .format(col, '!' if neg else '')
                        args = ['']
                        return clause, args
                    if '..' in value:
                        (start, end) = [each.strip() for each in
                                        value.split('..', 1)]
                    else:
                        (start, end) = (value.strip(), '')
                    start = user_parse_date(start)
                    end = user_parse_date(end)
                    clause = args = None
                    if start is not None and end is not None:
                        clause = "{0}({1}>=%s AND {1}<%s)" \
                                 .format('NOT ' if neg else '', col)
                        args = [start, end]
                    elif start is not None:
                        clause = "{0}{1}>=%s" \
                                 .format('NOT ' if neg else '', col)
                        args = [start]
                    elif end is not None:
                        clause = "{0}{1}<%s" \
                                 .format('NOT ' if neg else '', col)
                        args = [end]
                    else:
                        return None
                    if is_custom_field:
                        args = [_datetime_to_db_str(arg, True) for arg in args]
                    else:
                        args = [to_utimestamp(arg) for arg in args]
                    return clause, args

                def split_words(splittable):
                    return [w.strip() for wl in
                            ([x[1:-1]] if x[0] == x[-1] == '"' else x.split()
                             for x in re.split('("[^"]+")', splittable) if x)
                            for w in wl]

                if mode == '~' and name in list_fields:
                    words = split_words(value)
                    clauses, args = [], []
                    for word in words:
                        cneg = ''
                        if word.startswith('-'):
                            cneg = 'NOT '
                            word = word[1:]
                            if not word:
                                continue
                        clauses.append("COALESCE(%s,'') %s%s" % (col, cneg,
                                                                 db.like()))
                        args.append('%' + db.like_escape(word) + '%')
                    if not clauses:
                        return None
                    return (('NOT ' if neg else '')
                            + '(' + ' AND '.join(clauses) + ')', args)

                if mode == '':
                    return ("COALESCE(%s,'')%s=%%s"
                            % (col, '!' if neg else ''), (value, ))

                if not value:
                    return None
                value = db.like_escape(value)
                if mode == '~':
                    value = '%' + value + '%'
                elif mode == '^':
                    value += '%'
                elif mode == '$':
                    value = '%' + value
                return ("COALESCE(%s,'') %s%s" % (col, 'NOT ' if neg else '',
                                                  db.like()),
                        (value, ))

            def get_clause_sql(constraints):
                clauses = []
                for k, v in constraints.iteritems():
                    if authname is not None:
                        v = [val.replace('$USER', authname) for val in v]
                    # Determine the match mode of the constraint (contains,
                    # starts-with, negation, etc.)
                    neg = v[0].startswith('!')
                    mode = ''
                    if len(v[0]) > neg and v[0][neg] in ('~', '^', '$'):
                        mode = v[0][neg]

                    # Special case id ranges
                    if k == 'id':
                        ranges = Ranges()
                        for r in v:
                            r = r.replace('!', '')
                            try:
                                ranges.appendrange(r)
                            except Exception:
                                errors.append(_("Invalid ticket id list: "
                                                "%(value)s", value=r))
                        ids = []
                        id_clauses = []
                        for a, b in ranges.pairs:
                            if a == b:
                                ids.append(str(a))
                            else:
                                id_clauses.append('t.id BETWEEN %s AND %s')
                                args.append(a)
                                args.append(b)
                        if ids:
                            id_clauses.append('t.id IN (%s)' % (','.join(ids)))
                        if id_clauses:
                            clauses.append('%s(%s)'
                                           % ('NOT 'if neg else '',
                                              ' OR '.join(id_clauses)))
                    # Special case for exact matches on multiple values
                    elif not mode and len(v) > 1 and k not in self.time_fields:
                        if k not in custom_fields:
                            col = 't.' + k
                        elif use_joins:
                            col = db.quote(k) + '.value'
                        else:
                            col = 'c.' + db.quote(k)
                        clauses.append("COALESCE(%s,'') %sIN (%s)"
                                       % (col, 'NOT ' if neg else '',
                                          ','.join('%s' for val in v)))
                        args.extend([val[neg:] for val in v])
                    elif v:
                        constraint_sql = [get_constraint_sql(k, val, mode, neg)
                                          for val in v]
                        constraint_sql = filter(None, constraint_sql)
                        if not constraint_sql:
                            continue
                        if neg:
                            clauses.append("(" + " AND ".join(
                                [item[0] for item in constraint_sql]) + ")")
                        else:
                            clauses.append("(" + " OR ".join(
                                [item[0] for item in constraint_sql]) + ")")
                        for item in constraint_sql:
                            args.extend(item[1])
                return " AND ".join(clauses)

            args = []
            errors = []
            clauses = filter(None,
                             (get_clause_sql(c) for c in self.constraints))
            if clauses:
                sql.append("\nWHERE ")
                sql.append(" OR ".join('(%s)' % c for c in clauses))
                if cached_ids:
                    sql.append(" OR ")
                    sql.append("t.id in (%s)" %
                               (','.join(str(id) for id in cached_ids)))

            sql.append("\nORDER BY ")
            order_cols = [(self.order, self.desc)]
            if self.group and self.group != self.order:
                order_cols.insert(0, (self.group, self.groupdesc))

            for name, desc in order_cols:
                if name in enum_columns:
                    col = name + '.value'
                elif name not in custom_fields:
                    col = 't.' + name
                elif use_joins:
                    col = db.quote(name) + '.value'
                else:
                    col = 'c.' + db.quote(name)
                desc = ' DESC' if desc else ''
                # FIXME: This is a somewhat ugly hack.  Can we also have the
                #        column type for this?  If it's an integer, we do
                #        first one, if text, we do 'else'
                if name in custom_fields:
                    coalesce_arg = "''"
                elif name == 'id' or name in self.time_fields:
                    coalesce_arg = '0'
                else:
                    coalesce_arg = "''"
                sql.append("COALESCE(%(col)s,%(arg)s)=%(arg)s%(desc)s," %
                           {'col': col, 'arg': coalesce_arg, 'desc': desc})
                if name in enum_columns:
                    # These values must be compared as ints, not as strings
                    sql.append(db.cast(col, 'int') + desc)
                elif name == 'milestone' and name not in custom_fields:
                    sql.append("COALESCE(milestone.completed,0)=0%s,"
                               "milestone.completed%s,"
                               "COALESCE(milestone.due,0)=0%s,"
                               "milestone.due%s,%s%s"
                               % (desc, desc, desc, desc, col, desc))
                elif name == 'version' and name not in custom_fields:
                    sql.append("COALESCE(version.time,0)=0%s,"
                               "version.time%s,%s%s"
                               % (desc, desc, col, desc))
                else:
                    sql.append("%s%s" % (col, desc))
                if name == self.group and not name == self.order:
                    sql.append(",")
        if self.order != 'id':
            sql.append(",t.id")

        if errors:
            raise QueryValueError(errors)
        return "".join(sql), args

    @staticmethod
    def get_modes():
        modes = {'text': [
            {'name': _("contains"), 'value': "~"},
            {'name': _("doesn't contain"), 'value': "!~"},
            {'name': _("begins with"), 'value': "^"},
            {'name': _("ends with"), 'value': "$"},
            {'name': _("is"), 'value': ""},
            {'name': _("is not"), 'value': "!"},
        ], 'textarea': [
            {'name': _("contains"), 'value': "~"},
            {'name': _("doesn't contain"), 'value': "!~"},
        ], 'select': [
            {'name': _("is"), 'value': ""},
            {'name': _("is not"), 'value': "!"},
        ], 'id': [
            {'name': _("is"), 'value': ""},
            {'name': _("is not"), 'value': "!"},
        ]}
        return modes

    def template_data(self, context, tickets, orig_list=None, orig_time=None,
                      req=None):
        clauses = []
        for clause in self.constraints:
            constraints = {}
            for k, v in clause.items():
                constraint = {'values': [], 'mode': ''}
                for val in v:
                    neg = val.startswith('!')
                    if neg:
                        val = val[1:]
                    mode = ''
                    if val[:1] in ('~', '^', '$') \
                            and val not in self.substitutions:
                        mode, val = val[:1], val[1:]
                    if req:
                        val = val.replace('$USER', req.authname)
                    constraint['mode'] = ('!' if neg else '') + mode
                    constraint['values'].append(val)
                constraints[k] = constraint
            clauses.append(constraints)

        cols = self.get_columns()
        labels = TicketSystem(self.env).get_ticket_field_labels()

        headers = [{
            'name': col, 'label': labels.get(col, _("Ticket")),
            'field': self.fields.by_name(col, {}),
            'href': self.get_href(context.href, order=col,
                                  desc=(col == self.order and not self.desc))
        } for col in cols]

        fields = {'id': {'type': 'id', 'label': _("Ticket")}}
        for field in self.fields:
            name = field['name']
            if name == 'owner' and field['type'] == 'select':
                # Make $USER work when restrict_owner = true
                field = field.copy()
                field['options'] = sorted([
                    {'name': Chrome(self.env).format_author(req, option),
                     'value': option}
                    for option in field['options']
                ], key=operator.itemgetter('name'))
                field['options'].insert(0, {'name': '$USER',
                                            'value': '$USER'})
            if name == 'milestone' and not field.get('custom'):
                field = field.copy()
                milestones = [Milestone(self.env, opt)
                              for opt in field['options']]
                milestones = [m for m in milestones
                              if 'MILESTONE_VIEW' in context.perm(m.resource)]
                groups = group_milestones(milestones, True)
                field['options'] = []
                field['optgroups'] = [
                    {'label': label, 'options': [m.name for m in milestones]}
                    for (label, milestones) in groups]
            fields[name] = field

        groups = {}
        groupsequence = []
        for ticket in tickets:
            if orig_list and orig_time:
                # Mark tickets added or changed since the query was first
                # executed
                if ticket['time'] and ticket['time'] > orig_time:
                    ticket['_added'] = True
                elif ticket['changetime'] and ticket['changetime'] > orig_time:
                    ticket['_changed'] = True
            if self.group:
                group_key = ticket[self.group]
                groups.setdefault(group_key, []).append(ticket)
                if not groupsequence or group_key not in groupsequence:
                    groupsequence.append(group_key)
        groupsequence = [(value, groups[value]) for value in groupsequence]

        # detect whether the last group continues on the next page,
        # by checking if the extra (max+1)th ticket is in the last group
        last_group_is_partial = False
        if groupsequence and self.max and len(tickets) == self.max + 1:
            del tickets[-1]
            if len(groupsequence[-1][1]) == 1:
                # additional ticket started a new group
                del groupsequence[-1]  # remove that additional group
            else:
                # additional ticket stayed in the group
                last_group_is_partial = True
                del groupsequence[-1][1][-1]  # remove the additional ticket

        results = Paginator(tickets,
                            self.page - 1,
                            self.max,
                            self.num_items)

        if req:
            if results.has_next_page:
                next_href = self.get_href(req.href, max=self.max,
                                          page=self.page + 1)
                add_link(req, 'next', next_href, _("Next Page"))

            if results.has_previous_page:
                prev_href = self.get_href(req.href, max=self.max,
                                          page=self.page - 1)
                add_link(req, 'prev', prev_href, _("Previous Page"))
        else:
            results.show_index = False

        pagedata = []
        shown_pages = results.get_shown_pages(21)
        for page in shown_pages:
            pagedata.append([self.get_href(context.href, page=page), None,
                             str(page), _("Page %(num)d", num=page)])

        results.shown_pages = [dict(zip(['href', 'class', 'string', 'title'],
                                        p)) for p in pagedata]
        results.current_page = {'href': None, 'class': 'current',
                                'string': str(results.page + 1),
                                'title': None}

        return {'query': self,
                'context': context,
                'col': cols,
                'row': self.rows,
                'clauses': clauses,
                'headers': headers,
                'fields': fields,
                'modes': self.get_modes(),
                'tickets': tickets,
                'groups': groupsequence or [(None, tickets)],
                'last_group_is_partial': last_group_is_partial,
                'paginator': results}


class QueryModule(Component):

    implements(IRequestHandler, INavigationContributor, IWikiSyntaxProvider,
               IContentConverter)

    realm = TicketSystem.realm

    default_query = Option('query', 'default_query',
        default='status!=closed&owner=$USER',
        doc="""The default query for authenticated users. The query is either
            in [TracQuery#QueryLanguage query language] syntax, or a URL query
            string starting with `?` as used in `query:`
            [TracQuery#UsingTracLinks Trac links].
            """)

    default_anonymous_query = Option('query', 'default_anonymous_query',
        default='status!=closed&cc~=$USER',
        doc="""The default query for anonymous users. The query is either
            in [TracQuery#QueryLanguage query language] syntax, or a URL query
            string starting with `?` as used in `query:`
            [TracQuery#UsingTracLinks Trac links].
            """)

    items_per_page = IntOption('query', 'items_per_page', 100,
        """Number of tickets displayed per page in ticket queries,
        by default.
        """)

    # IContentConverter methods

    def get_supported_conversions(self):
        yield ('rss', _("RSS Feed"), 'xml',
               'trac.ticket.Query', 'application/rss+xml', 8)
        yield ('csv', _("Comma-delimited Text"), 'csv',
               'trac.ticket.Query', 'text/csv', 8)
        yield ('tab', _("Tab-delimited Text"), 'tsv',
               'trac.ticket.Query', 'text/tab-separated-values', 8)

    def convert_content(self, req, mimetype, query, key):
        if key == 'rss':
            return self._export_rss(req, query)
        elif key == 'csv':
            return self._export_csv(req, query, mimetype='text/csv')
        elif key == 'tab':
            return self._export_csv(req, query, '\t',
                                    mimetype='text/tab-separated-values')

    # INavigationContributor methods

    def get_active_navigation_item(self, req):
        return 'tickets'

    def get_navigation_items(self, req):
        from trac.ticket.report import ReportModule
        if 'TICKET_VIEW' in req.perm(self.realm) and \
                (not self.env.is_component_enabled(ReportModule) or
                 'REPORT_VIEW' not in req.perm(ReportModule.realm,
                                               ReportModule.REPORT_LIST_ID)):
            yield ('mainnav', 'tickets',
                   tag.a(_("View Tickets"), href=req.href.query()))

    # IRequestHandler methods

    def match_request(self, req):
        return req.path_info == '/query'

    def process_request(self, req):
<<<<<<< HEAD
        req.perm(self.realm).assert_permission('TICKET_VIEW')
        report_id = req.args.getfirst('report')
=======
        req.perm.assert_permission('TICKET_VIEW')
        report_id = as_int(req.args.getfirst('report'), None)
>>>>>>> 0c010fca
        if report_id:
            req.perm('report', report_id).assert_permission('REPORT_VIEW')

        constraints = self._get_constraints(req)
        args = req.args
        if not constraints:
            # If no constraints are given in the URL, use the default ones.
            if req.authname and req.authname != 'anonymous':
                qstring = self.default_query
                user = req.authname
            else:
                email = req.session.get('email')
                name = req.session.get('name')
                qstring = self.default_anonymous_query
                user = email or name or None

            self.log.debug('QueryModule: Using default query: %s', qstring)
            if qstring.startswith('?'):
                arg_list = parse_arg_list(qstring)
                args = arg_list_to_args(arg_list)
                constraints = self._get_constraints(arg_list=arg_list)
            else:
                query = Query.from_string(self.env, qstring)
                args.setdefault('col', query.cols)
                args.setdefault('desc', query.desc)
                args.setdefault('group', query.group)
                args.setdefault('groupdesc', query.groupdesc)
                args.setdefault('max', query.max)
                args.setdefault('order', query.order)
                constraints = query.constraints

            # Substitute $USER, or ensure no field constraints that depend
            # on $USER are used if we have no username.
            for clause in constraints:
                for field, vals in clause.items():
                    for (i, val) in enumerate(vals):
                        if user:
                            vals[i] = val.replace('$USER', user)
                        elif val.endswith('$USER'):
                            del clause[field]
                            break

        cols = args.get('col')
        if isinstance(cols, basestring):
            cols = [cols]
        # Since we don't show 'id' as an option to the user,
        # we need to re-insert it here.
        if cols and 'id' not in cols:
            cols.insert(0, 'id')
        rows = args.get('row', [])
        if isinstance(rows, basestring):
            rows = [rows]
        format = req.args.get('format')
        max = args.get('max')
        if max is None and format in ('csv', 'tab'):
            max = 0  # unlimited unless specified explicitly
        order = args.get('order')
        if isinstance(order, (list, tuple)):
            order = order[0] if order else None
        group = args.get('group')
        if isinstance(group, (list, tuple)):
            group = group[0] if group else None
        page = args.get('page')
        if isinstance(page, (list, tuple)):
            page = page[0] if page else None
        query = Query(self.env, report_id,
                      constraints, cols, order, as_bool(args.get('desc')),
                      group, as_bool(args.get('groupdesc')),
                      as_bool(args.get('verbose')), rows, page, max)

        if 'update' in req.args:
            # Reset session vars
            for var in ('query_constraints', 'query_time', 'query_tickets'):
                if var in req.session:
                    del req.session[var]
            req.redirect(query.get_href(req.href))

        # Add registered converters
        for conversion in Mimeview(self.env) \
                          .get_supported_conversions('trac.ticket.Query'):
            format_ = conversion.key
            conversion_href = query.get_href(req.href, format=format_)
            if format_ == 'rss':
                conversion_href = auth_link(req, conversion_href)
            add_link(req, 'alternate', conversion_href, conversion.name,
                     conversion.out_mimetype, format_)

        if format:
            filename = 'query' if format != 'rss' else None
            Mimeview(self.env).send_converted(req, 'trac.ticket.Query', query,
                                              format, filename=filename)

        return self.display_html(req, query)

    # Internal methods

    remove_re = re.compile(r'rm_filter_\d+_(.+)_(\d+)$')
    add_re = re.compile(r'add_(\d+)$')

    def _get_constraints(self, req=None, arg_list=[]):
        fields = TicketSystem(self.env).get_ticket_fields()
        synonyms = TicketSystem(self.env).get_field_synonyms()
        fields = dict((f['name'], f) for f in fields)
        fields['id'] = {'type': 'id'}
        fields.update((k, fields[v]) for k, v in synonyms.iteritems())

        clauses = []
        if req is not None:
            # For clients without JavaScript, we remove constraints here if
            # requested
            remove_constraints = {}
            for k in req.args:
                match = self.remove_re.match(k)
                if match:
                    field = match.group(1)
                    if fields[field]['type'] == 'radio':
                        index = -1
                    else:
                        index = int(match.group(2))
                    remove_constraints[k[10:match.end(1)]] = index

            # Get constraints from form fields, and add a constraint if
            # requested for clients without JavaScript
            add_num = None
            constraints = {}
            for k in req.args:
                match = self.add_re.match(k)
                if match:
                    add_num = match.group(1)
                    continue
                match = Query.clause_re.match(k)
                if not match:
                    continue
                field = match.group('field')
                clause_num = int(match.group('clause'))
                if field not in fields:
                    continue
                # use list() to avoid modification of a list in req.args
                vals = list(req.args.getlist(k))
                if vals:
                    mode = req.args.get(k + '_mode')
                    if mode:
                        vals = [mode + x for x in vals]
                    if fields[field]['type'] == 'time':
                        ends = req.args.getlist(k + '_end')
                        if ends:
                            vals = [start + '..' + end
                                    for (start, end) in zip(vals, ends)]
                    if k in remove_constraints:
                        idx = remove_constraints[k]
                        if 0 <= idx < len(vals):
                            del vals[idx]
                            if not vals:
                                continue
                        else:
                            continue
                    field = synonyms.get(field, field)
                    clause = constraints.setdefault(clause_num, {})
                    clause.setdefault(field, []).extend(vals)
            if add_num is not None:
                field = req.args.get('add_filter_' + add_num,
                                     req.args.get('add_clause_' + add_num))
                if field and field in fields:
                    clause = constraints.setdefault(int(add_num), {})
                    modes = Query.get_modes().get(fields[field]['type'])
                    mode = modes[0]['value'] if modes else ''
                    clause.setdefault(field, []).append(mode)
            clauses.extend(each[1] for each in sorted(constraints.iteritems()))

        # Get constraints from query string
        clauses.append({})
        for field, val in arg_list or req.arg_list:
            if field == "or":
                clauses.append({})
            elif field in fields:
                clauses[-1].setdefault(field, []).append(val)
        clauses = filter(None, clauses)

        return clauses

    def display_html(self, req, query):
        # The most recent query is stored in the user session;
        orig_list = None
        orig_time = datetime_now(utc)
        query_time = req.session.as_int('query_time', 0)
        query_time = datetime.fromtimestamp(query_time, utc)
        query_constraints = unicode(query.constraints)
        try:
            if query_constraints != req.session.get('query_constraints') \
                    or query_time < orig_time - timedelta(hours=1):
                tickets = query.execute(req)
                # New or outdated query, (re-)initialize session vars
                req.session['query_constraints'] = query_constraints
                req.session['query_tickets'] = ' '.join(str(t['id'])
                                                        for t in tickets)
            else:
                orig_list = [int(id) for id
                             in req.session.get('query_tickets', '').split()]
                tickets = query.execute(req, cached_ids=orig_list)
                orig_time = query_time
        except QueryValueError as e:
            tickets = []
            for error in e.errors:
                add_warning(req, error)

        context = web_context(req, 'query')
        owner_field = query.fields.by_name('owner', None)
        if owner_field:
            TicketSystem(self.env).eventually_restrict_owner(owner_field)
        data = query.template_data(context, tickets, orig_list, orig_time, req)

        req.session['query_href'] = query.get_href(context.href)
        req.session['query_time'] = to_timestamp(orig_time)
        req.session['query_tickets'] = ' '.join(str(t['id']) for t in tickets)
        title = _("Custom Query")

        # Only interact with the report module if it is actually enabled.
        #
        # Note that with saved custom queries, there will be some convergence
        # between the report module and the query module.
        from trac.ticket.report import ReportModule
        report_resource = Resource(ReportModule.realm, query.id)
        if 'REPORT_VIEW' in req.perm(report_resource) and \
                self.env.is_component_enabled(ReportModule):
            data['report_href'] = req.href.report()
<<<<<<< HEAD
            add_ctxtnav(req, _("Available Reports"), req.href.report())
            add_ctxtnav(req, _("New Custom Query"), req.href.query())
            if query.id:
                for title, description in self.env.db_query("""
                        SELECT title, description FROM report WHERE id=%s
                        """, (query.id,)):
                    data['report_resource'] = report_resource
=======
            add_ctxtnav(req, _('Available Reports'), req.href.report())
            add_ctxtnav(req, _('Custom Query'), req.href.query())
            report_id = as_int(query.id, None)
            if report_id is not None:
                for title, description in self.env.db_query("""
                        SELECT title, description FROM report WHERE id=%s
                        """, (report_id,)):
                    data['report_resource'] = Resource('report', report_id)
>>>>>>> 0c010fca
                    data['description'] = description
        else:
            data['report_href'] = None

        data.setdefault('report', None)
        data.setdefault('description', None)
        data['title'] = title

        data['all_columns'] = query.get_all_columns()
        # Don't allow the user to remove the id column
        data['all_columns'].remove('id')
        data['all_textareas'] = query.get_all_textareas()

        properties = dict((name, dict((key, field[key])
                                      for key in ('type', 'label', 'options',
                                                  'optgroups', 'optional',
                                                  'format')
                                      if key in field))
                          for name, field in data['fields'].iteritems())
        add_script_data(req, properties=properties, modes=data['modes'])

        add_stylesheet(req, 'common/css/report.css')
        Chrome(self.env).add_jquery_ui(req)
        add_script(req, 'common/js/query.js')

        return 'query.html', data, None

    def export_csv(self, req, query, sep=',', mimetype='text/plain'):
        """Export as CSV

        :deprecated: since 1.0.6, use `_export_csv` instead. Will be
            removed in 1.3.1.
        """
        content, content_type = self._export_csv(req, query, sep, mimetype)
        return ''.join(content), content_type

    def _export_csv(self, req, query, sep=',', mimetype='text/plain'):
        def iterate():
            out = StringIO()
            writer = csv.writer(out, delimiter=sep, quoting=csv.QUOTE_MINIMAL)

            def writerow(values):
                writer.writerow([unicode(value).encode('utf-8')
                                 for value in values])
                rv = out.getvalue()
                out.truncate(0)
                return rv

            yield '\xef\xbb\xbf'  # BOM

            with translation_deactivated():
                labels = TicketSystem(self.env).get_ticket_field_labels()
                cols = query.get_columns()
                yield writerow(labels.get(col, col) for col in cols)

            chrome = Chrome(self.env)
            context = web_context(req)
            results = query.execute(req)
            fields = dict((f['name'], f) for f in query.fields)
            for result in results:
                ticket = Resource(self.realm, result['id'])
                if 'TICKET_VIEW' in req.perm(ticket):
                    values = []
                    for col in cols:
                        value = result[col]
                        field = fields.get(col)
                        if col in ('cc', 'owner', 'reporter'):
                            value = chrome.format_emails(context.child(ticket),
                                                         value)
                        elif col in query.time_fields:
                            format = query.fields.by_name(col).get('format')
                            value = user_time(req, format_date_or_datetime,
                                              format, value) if value else ''
                        elif field and field['type'] == 'checkbox':
                            value = '1' if value else '0'
                        values.append(value)
                    yield writerow(values)

        return iterate(), '%s;charset=utf-8' % mimetype

    def export_rss(self, req, query):
        """Export as RSS

        :deprecated: since 1.0.6, use `_export_rss` instead. Will be
            removed in 1.3.1.
        """
        content, content_type = self._export_rss(req, query)
        return ''.join(content), content_type

    def _export_rss(self, req, query):
        context = web_context(req, 'query', absurls=True)
        query_href = query.get_href(context.href)
        if 'description' not in query.rows:
            query.rows.append('description')
        results = query.execute(req)
        data = {
            'context': context,
            'results': results,
            'query_href': query_href
        }
        output = Chrome(self.env).render_template(req, 'query.rss', data,
                                                  'application/rss+xml',
                                                  iterable=True)
        return output, 'application/rss+xml'

    # IWikiSyntaxProvider methods

    def get_wiki_syntax(self):
        return []

    def get_link_resolvers(self):
        yield ('query', self._format_link)

    def _format_link(self, formatter, ns, query, label):
        if query.startswith('?'):
            query = quote_query_string(query)
            return tag.a(label, class_='query',
                         href=formatter.href.query() + query)
        else:
            try:
                query = Query.from_string(self.env, query)
                return tag.a(label,
                             href=query.get_href(formatter.context.href),
                             class_='query')
            except QuerySyntaxError as e:
                return tag.em(_("[Error: %(error)s]", error=unicode(e)),
                              class_='error')


class TicketQueryMacro(WikiMacroBase):
    _domain = 'messages'
    _description = cleandoc_(
    """Wiki macro listing tickets that match certain criteria.

    This macro accepts a comma-separated list of keyed parameters,
    in the form "key=value".

    If the key is the name of a field, the value must use the syntax
    of a filter specifier as defined in TracQuery#QueryLanguage.
    Note that this is ''not'' the same as the simplified URL syntax
    used for `query:` links starting with a `?` character. Commas (`,`)
    can be included in field values by escaping them with a backslash (`\`).

    Groups of field constraints to be OR-ed together can be separated by a
    literal `or` argument.

    In addition to filters, several other named parameters can be used
    to control how the results are presented. All of them are optional.

    The `format` parameter determines how the list of tickets is
    presented:
     - '''list''' -- the default presentation is to list the ticket ID next
       to the summary, with each ticket on a separate line.
     - '''compact''' -- the tickets are presented as a comma-separated
       list of ticket IDs.
     - '''count''' -- only the count of matching tickets is displayed
     - '''rawcount''' -- only the count of matching tickets is displayed,
       not even with a link to the corresponding query (//since 1.1.1//)
     - '''table'''  -- a view similar to the custom query view (but without
       the controls)
     - '''progress''' -- a view similar to the milestone progress bars

    The `max` parameter can be used to limit the number of tickets shown
    (defaults to '''0''', i.e. no maximum).

    The `order` parameter sets the field used for ordering tickets
    (defaults to '''id''').

    The `desc` parameter indicates whether the order of the tickets
    should be reversed (defaults to '''false''').

    The `group` parameter sets the field used for grouping tickets
    (defaults to not being set).

    The `groupdesc` parameter indicates whether the natural display
    order of the groups should be reversed (defaults to '''false''').

    The `verbose` parameter can be set to a true value in order to
    get the description for the listed tickets. For '''table''' format only.
    ''deprecated in favor of the `rows` parameter''

    The `rows` parameter can be used to specify which field(s) should
    be viewed as a row, e.g. `rows=description|summary`

    The `col` parameter can be used to specify which fields should
    be viewed as columns. For '''table''' format only.

    For compatibility with Trac 0.10, if there's a last positional parameter
    given to the macro, it will be used to specify the `format`.
    Also, using "&" as a field separator still works (except for `order`)
    but is deprecated.
    """)

    _comma_splitter = re.compile(r'(?<!\\),')

    realm = TicketSystem.realm

    @staticmethod
    def parse_args(content):
        """Parse macro arguments and translate them to a query string."""
        clauses = [{}]
        argv = []
        kwargs = {}
        for arg in TicketQueryMacro._comma_splitter.split(content or ''):
            arg = arg.replace(r'\,', ',')
            m = re.match(r'\s*[^=]+=', arg)
            if m:
                kw = arg[:m.end() - 1].strip()
                value = arg[m.end():]
                if kw in ('order', 'max', 'format', 'col'):
                    kwargs[kw] = value
                else:
                    clauses[-1][kw] = value
            elif arg.strip() == 'or':
                clauses.append({})
            else:
                argv.append(arg)
        clauses = filter(None, clauses)

        if len(argv) > 0 and 'format' not in kwargs:  # 0.10 compatibility hack
            kwargs['format'] = argv[0]
        if 'order' not in kwargs:
            kwargs['order'] = 'id'
        if 'max' not in kwargs:
            kwargs['max'] = '0'  # unlimited by default

        format = kwargs.pop('format', 'list').strip().lower()
        if format in ('list', 'compact'):  # we need 'status' and 'summary'
            if 'col' in kwargs:
                kwargs['col'] = 'status|summary|' + kwargs['col']
            else:
                kwargs['col'] = 'status|summary'

        query_string = '&or&'.join('&'.join('%s=%s' % item
                                            for item in clause.iteritems())
                                   for clause in clauses)
        return query_string, kwargs, format

    def expand_macro(self, formatter, name, content):
        req = formatter.req
        query_string, kwargs, format = self.parse_args(content)
        if query_string:
            query_string += '&'

        query_string += '&'.join('%s=%s' % item for item in kwargs.iteritems())
        try:
            query = Query.from_string(self.env, query_string)
        except QuerySyntaxError as e:
            raise MacroError(e)

        if format in ('count', 'rawcount'):
            cnt = query.count(req)
            title = ngettext("%(num)s ticket matching %(criteria)s",
                             "%(num)s tickets matching %(criteria)s", cnt,
                             criteria=query_string.replace('&', ', '))
            if format == 'rawcount':
                return tag.span(cnt, title=title, class_='query_count')
            else:
                return tag.a(cnt, href=query.get_href(formatter.context.href),
                             title=title)

        try:
            tickets = query.execute(req)
        except QueryValueError as e:
            raise MacroError(e)

        if format == 'table':
            data = query.template_data(formatter.context, tickets,
                                       req=formatter.context.req)

            add_stylesheet(req, 'common/css/report.css')

            return Chrome(self.env).render_template(
                req, 'query_results.html', data, None, fragment=True)

        if format == 'progress':
            from trac.ticket.roadmap import (RoadmapModule,
                                             apply_ticket_permissions,
                                             get_ticket_stats,
                                             grouped_stats_data)

            add_stylesheet(req, 'common/css/roadmap.css')

            def query_href(extra_args, group_value=None):
                q = query_string + ''.join('&%s=%s' % (kw, v)
                                           for kw in extra_args
                                           if kw not in ['group', 'status']
                                           for v in extra_args[kw])
                q = Query.from_string(self.env, q)
                args = {}
                if q.group:
                    args[q.group] = group_value
                    q.groupdesc = 0  # avoid groupdesc=1 in query string
                q.group = extra_args.get('group')
                if 'status' in extra_args:
                    args['status'] = extra_args['status']
                for constraint in q.constraints:
                    constraint.update(args)
                if not q.constraints:
                    q.constraints.append(args)
                return q.get_href(formatter.context.href)
            chrome = Chrome(self.env)
            tickets = apply_ticket_permissions(self.env, req, tickets)
            stats_provider = RoadmapModule(self.env).stats_provider
            by = query.group
            if not by:
                stat = get_ticket_stats(stats_provider, tickets)
                data = {
                    'stats': stat,
                    'stats_href': query_href(stat.qry_args),
                    'interval_hrefs': [query_href(interval['qry_args'])
                                       for interval in stat.intervals],
                    'legend': True,
                }
                return tag.div(
                    chrome.render_template(req, 'progress_bar.html', data,
                                           None, fragment=True),
                    class_='trac-progress')

            def per_group_stats_data(gstat, group_name):
                return {
                    'stats': gstat,
                    'stats_href': query_href(gstat.qry_args,  group_name),
                    'interval_hrefs': [query_href(interval['qry_args'],
                                                  group_name)
                                       for interval in gstat.intervals],
                    'percent': '%d / %d' % (gstat.done_count,
                                            gstat.count),
                    'legend': False,
                }

            groups = grouped_stats_data(self.env, stats_provider, tickets, by,
                                        per_group_stats_data)
            if query.groupdesc:
                groups.reverse()
            data = {
                'groups': groups, 'grouped_by': by,
                'summary': _("Ticket completion status for each %(group)s",
                             group=by),
            }
            return tag.div(
                chrome.render_template(req, 'progress_bar_grouped.html', data,
                                       None, fragment=True),
                class_='trac-groupprogress')

        # Formats above had their own permission checks, here we need to
        # do it explicitly:

        tickets = [t for t in tickets
                   if 'TICKET_VIEW' in req.perm(self.realm, t['id'])]

        if not tickets:
            return tag.span(_("No results"), class_='query_no_results')

        def ticket_anchor(ticket):
            return tag.a('#%s' % ticket['id'],
                         class_=ticket['status'],
                         href=req.href.ticket(int(ticket['id'])),
                         title=shorten_line(ticket['summary']))

        def ticket_groups():
            groups = []
            for v, g in groupby(tickets, lambda t: t[query.group]):
                q = Query.from_string(self.env, query_string)
                # produce the hint for the group
                q.group = q.groupdesc = None
                order = q.order
                q.order = None
                title = _("%(groupvalue)s %(groupname)s tickets matching "
                          "%(query)s", groupvalue=v, groupname=query.group,
                          query=q.to_string())
                # produce the href for the query corresponding to the group
                for constraint in q.constraints:
                    constraint[str(query.group)] = v
                q.order = order
                href = q.get_href(formatter.context.href)
                groups.append((v, [t for t in g], href, title))
            return groups

        if format == 'compact':
            if query.group:
                groups = [(v, ' ',
                           tag.a('#%s' % u',\u200b'.join(str(t['id'])
                                                         for t in g),
                                 href=href, class_='query', title=title))
                          for v, g, href, title in ticket_groups()]
                return tag(groups[0], [(', ', g) for g in groups[1:]])
            else:
                alist = [ticket_anchor(ticket) for ticket in tickets]
                return tag.span(alist[0], *[(', ', a) for a in alist[1:]])
        else:
            if query.group:
                return tag.div(
                    [(tag.p(tag_("%(groupvalue)s %(groupname)s tickets:",
                                 groupvalue=tag.a(v, href=href, class_='query',
                                                  title=title),
                                 groupname=query.group)),
                      tag.dl([(tag.dt(ticket_anchor(t)),
                               tag.dd(t['summary'])) for t in g],
                             class_='wiki compact'))
                     for v, g, href, title in ticket_groups()])
            else:
                return tag.div(tag.dl([(tag.dt(ticket_anchor(ticket)),
                                        tag.dd(ticket['summary']))
                                       for ticket in tickets],
                                      class_='wiki compact'))

    def is_inline(self, content):
        query_string, kwargs, format = self.parse_args(content)
        return format in ('compact', 'count', 'rawcount')<|MERGE_RESOLUTION|>--- conflicted
+++ resolved
@@ -30,22 +30,13 @@
 from trac.db import get_column_names
 from trac.mimeview.api import IContentConverter, Mimeview
 from trac.resource import Resource
-<<<<<<< HEAD
 from trac.ticket.api import TicketSystem, translation_deactivated
 from trac.ticket.model import Milestone, _datetime_to_db_str
 from trac.ticket.roadmap import group_milestones
-from trac.util import Ranges, as_bool
+from trac.util import Ranges, as_bool, as_int
 from trac.util.datefmt import (datetime_now, from_utimestamp,
                                format_date_or_datetime, parse_date,
                                to_timestamp, to_utimestamp, utc, user_time)
-=======
-from trac.ticket.api import TicketSystem
-from trac.ticket.model import Milestone, group_milestones
-from trac.util import Ranges, as_bool, as_int
-from trac.util.datefmt import datetime_now, format_datetime, from_utimestamp, \
-                              parse_date, to_timestamp, to_utimestamp, utc, \
-                              user_time
->>>>>>> 0c010fca
 from trac.util.presentation import Paginator
 from trac.util.text import empty, shorten_line, quote_query_string
 from trac.util.translation import _, cleandoc_, ngettext, tag_
@@ -942,13 +933,8 @@
         return req.path_info == '/query'
 
     def process_request(self, req):
-<<<<<<< HEAD
         req.perm(self.realm).assert_permission('TICKET_VIEW')
-        report_id = req.args.getfirst('report')
-=======
-        req.perm.assert_permission('TICKET_VIEW')
-        report_id = as_int(req.args.getfirst('report'), None)
->>>>>>> 0c010fca
+        report_id = req.args.as_int('report')
         if report_id:
             req.perm('report', report_id).assert_permission('REPORT_VIEW')
 
@@ -1174,24 +1160,14 @@
         if 'REPORT_VIEW' in req.perm(report_resource) and \
                 self.env.is_component_enabled(ReportModule):
             data['report_href'] = req.href.report()
-<<<<<<< HEAD
             add_ctxtnav(req, _("Available Reports"), req.href.report())
             add_ctxtnav(req, _("New Custom Query"), req.href.query())
-            if query.id:
-                for title, description in self.env.db_query("""
-                        SELECT title, description FROM report WHERE id=%s
-                        """, (query.id,)):
-                    data['report_resource'] = report_resource
-=======
-            add_ctxtnav(req, _('Available Reports'), req.href.report())
-            add_ctxtnav(req, _('Custom Query'), req.href.query())
             report_id = as_int(query.id, None)
             if report_id is not None:
                 for title, description in self.env.db_query("""
                         SELECT title, description FROM report WHERE id=%s
                         """, (report_id,)):
-                    data['report_resource'] = Resource('report', report_id)
->>>>>>> 0c010fca
+                    data['report_resource'] = report_resource
                     data['description'] = description
         else:
             data['report_href'] = None
