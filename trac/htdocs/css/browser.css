#prefs { margin-top: -0.6em }
* html #prefs { width: 34em } /* Set width only for IE */
#prefs fieldset { margin: 0; }
#prefs fieldset label { display: block }
#prefs .buttons { margin-top: -2.3em }
#prefs .choice { 
 float: left; 
 margin: 0 .6em 0 .3em;
 border-right: 1px dotted #d7d7d7;
}

#file-legend { margin-top: 3em; }

/* Browser */
h1 { margin: 0; padding: 0 0 .5em }
h1 :link, h1 :visited, h1 .filename { border: none; padding: 0 .2em }
h1 :link, h1 :visited { color: #b00 }
h1 .first:link, h1 .first:visited { color: #998 }
h1 .sep { color: #666; padding: 0 .1em }
h1 .pathentry { float: left }

#jumprev, #jumploc { float: right; font-size: 10px; margin: 0 0 0.6em }
#jumprev form, #jumploc form { margin: 0 }
#jumprev input, #jumploc select, #jumploc input { 
  font-size: 10px; 
  margin: 0; 
}
#jumploc div.buttons { margin: 0;}
#jumploc { margin-right: 2em;}

/* Browser file annotations */
table.code th.blame { width: 5em; }
table.code th.blame a { color: #ddd; }

div.message { 
  background: #f7f7f0;
  border: 3px double #d7d7d7;
  margin: 0;
  padding: 8px; 
  /* Note: border width and padding must be compensated for in the placement */
}

div.message div.inlinebuttons { float: right;  }

/* Styles for the directory entries table
   (extends the styles for "table.listing") */
table.dirlist { margin-top: 0 }
table.dirlist td.rev, table.dirlist td.age, table.dirlist td.change {
 color: #888;
 white-space: nowrap;
 vertical-align: middle;
}
table.dirlist td.rev {
 font-family: monospace;
 letter-spacing: -0.08em;
 font-size: 90%;
 text-align: right;
}
table.dirlist td.size {  
 color: #888;
 white-space: nowrap;
 text-align: right;
 vertical-align: middle;
 font-size: 70%;
}
table.dirlist td.age {
 border-width: 0 2px 0 0;
 border-style: solid;
 font-size: 85%;
}
table.dirlist td.name { width: 100% }
table.dirlist td.name a, table.dirlist td.name span {
 background-position: 0% 50%;
 background-repeat: no-repeat;
 padding-left: 20px;
}
table.dirlist td.name a.parent { background-image: url(../parent.png) }
table.dirlist td.name div { white-space: pre }
table.dirlist tr span.expander { 
  background-image: url(../expander_normal.png); 
  cursor: pointer; 
  padding-left: 8px; 
  margin-left: 4px; 
}
table.dirlist tr span.expander:hover { 
  background-image: url(../expander_normal_hover.png); 
}
table.dirlist tr.expanded span.expander { 
  background-image: url(../expander_open.png); 
  padding-left: 12px; 
  margin-left: 0; 
}
table.dirlist tr.expanded span.expander:hover { 
  background-image: url(../expander_open_hover.png); 
}
table.dirlist td.name a.dir { background-image: url(../folder.png) }
table.dirlist td.name a.file { background-image: url(../file.png); display: block }
table.dirlist td.name a, table.dirlist td.rev a { border-bottom: none }
table.dirlist td.change { 
  font-size: 85%; 
  vertical-align: middle; 
  white-space: nowrap 
}
table.dirlist td.rev a.chgset { 
  background-repeat: no-repeat;
  background-image: url(../changeset.png); 
  background-position: 100% 50%;
  padding: 0 0 0 5px; 
  margin: 0 5px 0 0; 
}

table.dirlist td span.loading { 
  background-image: url(../loading.gif); 
  font-style: italic 
}

/* Style for the ''View Changes'' button and the diff preparation form */
#anydiff { margin: 0 0 1em; float: left }
#anydiff form, #anydiff div, #anydiff h2 { display: inline }
#anydiff form th { text-align: right }
#anydiff input {  vertical-align: baseline; margin: 0 -0.5em 0 1em }
@media print {
 #anydiff form { display:  none }
}

/* Log */
tr.diff input { padding: 0 1em; margin: 0 }

@media print { 
 th.diff, td.diff { display: none }
}

/* Styles for the revision log table (extends the styles for "table.listing") */
<<<<<<< HEAD
#chglist { margin-top: 0 }
#chglist td.diff, #chglist td.rev, #chglist td.age, 
#chglist td.author, #chglist td.change {
 white-space: nowrap;
 vertical-align: middle;
}
#chglist td.change span { 
=======
table.chglist { margin-top: 0 }
.chglist td.change span { 
>>>>>>> 630bd654
 border: 1px solid #999;
 display: block;
 margin: .2em .5em 0 0;
 width: .8em; height: .8em;
}
<<<<<<< HEAD
#chglist td.diff { padding: 1px }
#chglist td.change .comment { display: none }
#chglist td.age {
=======
.chglist td.diff { white-space: nowrap }
.chglist td.change .comment { display: none }
.chglist td.old_path { font-style: italic }
.chglist td.date {
>>>>>>> 630bd654
 font-size: 85%;
 padding-top: 0.55em;
}
<<<<<<< HEAD
#chglist td.author { font-size: 85%; vertical-align: top; padding-top: 0.55em }
#chglist td.rev { 
=======
.chglist td.author { font-size: 85%; vertical-align: top; padding-top: 0.55em }
.chglist td.rev, .chglist td.chgset { 
>>>>>>> 630bd654
 font-family: monospace;  
 letter-spacing: -0.08em;
 font-size: 90%;
 text-align: right; 
}
<<<<<<< HEAD
#chglist td.rev a { border-bottom: none }
#chglist td.rev a.chgset {  /* TODO: table.revinfo class */
  background-repeat: no-repeat;
  background-image: url(../changeset.png); 
  background-position: 100% 50%;
  padding: 0 0 0 5px; 
  margin: 0 5px 0 0; 
}

#chglist td.summary, #chglist td.log { 
=======
.chglist td.rev a, .chglist td.chgset a { border-bottom: none }
.chglist td.summary { 
>>>>>>> 630bd654
 width: 100%; 
 font-size: 85%; 
 vertical-align: middle; 
}
<<<<<<< HEAD
#chglist td.summary *, #chglist td.log * { margin-top: 0 }
/* verbose mode */
#chglist tr.verbose { border-top: none }
#chglist tr.verbose td.log {
=======
.chglist tr.verbose td.summary {
>>>>>>> 630bd654
 border: none;
 border-bottom: 1px solid #ddd;
 color: #333;
}
<<<<<<< HEAD
#chglist tr.verbose td { border: none; }
=======

.chglist td.summary * { margin-top: 0 }
>>>>>>> 630bd654

#paging { margin: 1em 0 }

/* Styles for the revision info in the file view (see also trac.css) */
#info { margin: 0; }
#info .props {
 color: #666;
 list-style: square;
 margin: 0 0 .4em 1.6em;
 padding: 0;
}
#info .props > li { padding: 2px 0; overflow: auto; }
.trac-toggledeleted { display: none }

/* Styles for the HTML preview */
#preview { background: #fff; clear: both; margin: 0 }
#preview .code-block { border-top: 1px solid #999; margin: 0 }
#preview .image-file { overflow: hidden }
#preview .image-file img { max-width: 100% }<|MERGE_RESOLUTION|>--- conflicted
+++ resolved
@@ -131,51 +131,33 @@
 }
 
 /* Styles for the revision log table (extends the styles for "table.listing") */
-<<<<<<< HEAD
-#chglist { margin-top: 0 }
-#chglist td.diff, #chglist td.rev, #chglist td.age, 
-#chglist td.author, #chglist td.change {
+table.chglist { margin-top: 0 }
+.chglist td.diff, .chglist td.rev, .chglist td.age, 
+.chglist td.author, .chglist td.change {
  white-space: nowrap;
  vertical-align: middle;
 }
-#chglist td.change span { 
-=======
-table.chglist { margin-top: 0 }
 .chglist td.change span { 
->>>>>>> 630bd654
  border: 1px solid #999;
  display: block;
  margin: .2em .5em 0 0;
  width: .8em; height: .8em;
 }
-<<<<<<< HEAD
-#chglist td.diff { padding: 1px }
-#chglist td.change .comment { display: none }
-#chglist td.age {
-=======
-.chglist td.diff { white-space: nowrap }
+.chglist td.diff { padding: 1px }
 .chglist td.change .comment { display: none }
-.chglist td.old_path { font-style: italic }
-.chglist td.date {
->>>>>>> 630bd654
+.chglist td.age {
  font-size: 85%;
  padding-top: 0.55em;
 }
-<<<<<<< HEAD
-#chglist td.author { font-size: 85%; vertical-align: top; padding-top: 0.55em }
-#chglist td.rev { 
-=======
-.chglist td.author { font-size: 85%; vertical-align: top; padding-top: 0.55em }
-.chglist td.rev, .chglist td.chgset { 
->>>>>>> 630bd654
+.chglist td.author { font-size: 85%; }
+.chglist td.rev { 
  font-family: monospace;  
  letter-spacing: -0.08em;
  font-size: 90%;
  text-align: right; 
 }
-<<<<<<< HEAD
-#chglist td.rev a { border-bottom: none }
-#chglist td.rev a.chgset {  /* TODO: table.revinfo class */
+.chglist td.rev a { border-bottom: none }
+.chglist td.rev a.chgset {
   background-repeat: no-repeat;
   background-image: url(../changeset.png); 
   background-position: 100% 50%;
@@ -183,33 +165,20 @@
   margin: 0 5px 0 0; 
 }
 
-#chglist td.summary, #chglist td.log { 
-=======
-.chglist td.rev a, .chglist td.chgset a { border-bottom: none }
-.chglist td.summary { 
->>>>>>> 630bd654
+.chglist td.summary, .chglist td.log { 
  width: 100%; 
  font-size: 85%; 
  vertical-align: middle; 
 }
-<<<<<<< HEAD
-#chglist td.summary *, #chglist td.log * { margin-top: 0 }
+.chglist td.summary *, .chglist td.log * { margin-top: 0 }
 /* verbose mode */
-#chglist tr.verbose { border-top: none }
-#chglist tr.verbose td.log {
-=======
-.chglist tr.verbose td.summary {
->>>>>>> 630bd654
+.chglist tr.verbose { border-top: none }
+.chglist tr.verbose td.log {
  border: none;
  border-bottom: 1px solid #ddd;
  color: #333;
 }
-<<<<<<< HEAD
-#chglist tr.verbose td { border: none; }
-=======
-
-.chglist td.summary * { margin-top: 0 }
->>>>>>> 630bd654
+.chglist tr.verbose td { border: none; }
 
 #paging { margin: 1em 0 }
 
