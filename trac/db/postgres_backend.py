# -*- coding: utf-8 -*-
#
# Copyright (C)2005-2009 Edgewall Software
# Copyright (C) 2005 Christopher Lenz <cmlenz@gmx.de>
# All rights reserved.
#
# This software is licensed as described in the file COPYING, which
# you should have received as part of this distribution. The terms
# are also available at http://trac.edgewall.org/wiki/TracLicense.
#
# This software consists of voluntary contributions made by many
# individuals. For the exact contribution history, see the revision
# history and logs, available at http://trac.edgewall.org/log/.
#
# Author: Christopher Lenz <cmlenz@gmx.de>

from ctypes.util import find_library
import ctypes
import os
import re

from trac.api import ISystemInfoProvider
from trac.core import *
from trac.config import Option
from trac.db.api import ConnectionBase, IDatabaseConnector, \
                        parse_connection_uri
from trac.db.util import ConnectionWrapper, IterableCursor
from trac.util import get_pkginfo, lazy
from trac.util.compat import close_fds
from trac.util.html import Markup
from trac.util.text import empty, exception_to_unicode, to_unicode
from trac.util.translation import _

try:
    import psycopg2 as psycopg
    import psycopg2.extensions
    from psycopg2 import DataError, ProgrammingError
    from psycopg2.extensions import register_type, UNICODE, \
                                    register_adapter, AsIs, QuotedString
except ImportError:
    has_psycopg = False
    psycopg = None
    psycopg2_version = None
    _libpq_pathname = None
else:
    has_psycopg = True
    register_type(UNICODE)
    register_adapter(Markup, lambda markup: QuotedString(unicode(markup)))
    register_adapter(type(empty), lambda empty: AsIs("''"))
    psycopg2_version = get_pkginfo(psycopg).get('version',
                                                psycopg.__version__)
    _libpq_pathname = None
    if not hasattr(psycopg, 'libpq_version'):
        # search path of libpq only if it is dynamically linked
        _f = _match = None
        try:
            with open(psycopg._psycopg.__file__, 'rb') as _f:
                if os.name != 'nt':
                    _match = re.search(
                        r'''
                            \0(
                            (?:/[^/\0]+)*/?
                            libpq\.(?:so\.[0-9]+|[0-9]+\.dylib)
                            )\0
                        ''',
                        _f.read(), re.VERBOSE)
                    if _match:
                        _libpq_pathname = _match.group(1)
                else:
                    if re.search(r'\0libpq\.dll\0', _f.read(), re.IGNORECASE):
                        _libpq_pathname = find_library('libpq')
        except AttributeError:
            pass
        del _f, _match

_like_escape_re = re.compile(r'([/_%])')

# Mapping from "abstract" SQL types to DB-specific types
_type_map = {
    'int64': 'bigint',
}

min_postgresql_version = (9, 1, 0)


def assemble_pg_dsn(path, user=None, password=None, host=None, port=None):
    """Quote the parameters and assemble the DSN."""
    def quote(value):
        if not isinstance(value, basestring):
            value = unicode(value)
        return "'%s'" % value.replace('\\', r'\\').replace("'", r"\'")

    dsn = {'dbname': path, 'user': user, 'password': password, 'host': host,
           'port': port}
    return ' '.join("%s=%s" % (name, quote(value))
                    for name, value in dsn.iteritems() if value)


def _quote(identifier):
    return '"%s"' % identifier.replace('"', '""')


def _version_tuple(ver):

    if ver:
        # Extract 9.1.23 from 90123.
        def get_digit(version, n):
            return version / 10 ** (2 * n) % 100
        return get_digit(ver, 2), get_digit(ver, 1), get_digit(ver, 0)


def _version_string(ver):
    if ver and not isinstance(ver, tuple):
        ver = _version_tuple(ver)
    if ver:
        return '.'.join(map(str, ver))
    else:
        return '(unknown)'



class PostgreSQLConnector(Component):
    """Database connector for PostgreSQL.

    Database URLs should be of the form:
    {{{
    postgres://user[:password]@host[:port]/database[?schema=my_schema]
    }}}
    """
    implements(IDatabaseConnector)

    required = False

    pg_dump_path = Option('trac', 'pg_dump_path', 'pg_dump',
        """Location of pg_dump for Postgres database backups""")

    def __init__(self):
        if has_psycopg:
            self._postgresql_version = \
                'server: (not-connected), client: %s' % \
                _version_string(self._client_version)
        else:
            self._postgresql_version = None
        self.error = None

    # IDatabaseConnector methods

    def get_supported_schemes(self):
        if not has_psycopg:
            self.error = _("Cannot load Python bindings for PostgreSQL")
        yield 'postgres', -1 if self.error else 1

    def get_connection(self, path, log=None, user=None, password=None,
                       host=None, port=None, params={}):
<<<<<<< HEAD
        cnx = PostgreSQLConnection(path, log, user, password, host, port,
                                   params)
        if not self.required:
            if cnx.server_version < min_postgresql_version:
                error = _(
                    "PostgreSQL version is %(version)s. Minimum required "
                    "version is %(min_version)s.",
                    version='%d.%d.%d' % cnx.server_version,
                    min_version='%d.%d.%d' % min_postgresql_version)
                raise TracError(error)
            self._postgresql_version = \
                'server: %s, client: %s' \
                % (_version_string(cnx.server_version),
                   _version_string(self._client_version))
            self.required = True
        return cnx
=======
        self.required = True
        params.setdefault('schema', 'public')
        return PostgreSQLConnection(path, log, user, password, host, port,
                                    params)
>>>>>>> 480af5f7

    def get_exceptions(self):
        return psycopg

    def init_db(self, path, schema=None, log=None, user=None, password=None,
                host=None, port=None, params={}):
        cnx = self.get_connection(path, log, user, password, host, port,
                                  params)
        cursor = cnx.cursor()
        if cnx.schema and cnx.schema != 'public':
            cursor.execute('CREATE SCHEMA ' + _quote(cnx.schema))
            cursor.execute('SET search_path TO %s', (cnx.schema,))
        if schema is None:
            from trac.db_default import schema
        for table in schema:
            for stmt in self.to_sql(table):
                cursor.execute(stmt)
        cnx.commit()

    def destroy_db(self, path, log=None, user=None, password=None, host=None,
                   port=None, params={}):
        cnx = self.get_connection(path, log, user, password, host, port,
                                  params)
        if cnx.schema and cnx.schema != 'public':
            cnx.execute('DROP SCHEMA %s CASCADE' % _quote(cnx.schema))
        else:
            for table in cnx.get_table_names():
                cnx.execute('DROP TABLE %s' % _quote(table))
        cnx.commit()

    def db_exists(self, path, log=None, user=None, password=None, host=None,
                  port=None, params={}):
        cnx = self.get_connection(path, log, user, password, host, port,
                                  params)
        cursor = cnx.cursor()
        cursor.execute("""
            SELECT EXISTS(SELECT 1 FROM pg_namespace WHERE nspname=%s);
            """, (cnx.schema,))
        return cursor.fetchone()[0]

    def to_sql(self, table):
        sql = ['CREATE TABLE %s (' % _quote(table.name)]
        coldefs = []
        for column in table.columns:
            ctype = column.type
            ctype = _type_map.get(ctype, ctype)
            if column.auto_increment:
                ctype = 'SERIAL'
            if len(table.key) == 1 and column.name in table.key:
                ctype += ' PRIMARY KEY'
            coldefs.append('    %s %s' % (_quote(column.name), ctype))
        if len(table.key) > 1:
            coldefs.append('    CONSTRAINT %s PRIMARY KEY (%s)' %
                           (_quote(table.name + '_pk'),
                            ','.join(_quote(col) for col in table.key)))
        sql.append(',\n'.join(coldefs) + '\n)')
        yield '\n'.join(sql)
        for index in table.indices:
            unique = 'UNIQUE' if index.unique else ''
            yield 'CREATE %s INDEX %s ON %s (%s)' % \
                  (unique,
                   _quote('%s_%s_idx' % (table.name, '_'.join(index.columns))),
                   _quote(table.name),
                   ','.join(_quote(col) for col in index.columns))

    def alter_column_types(self, table, columns):
        """Yield SQL statements altering the type of one or more columns of
        a table.

        Type changes are specified as a `columns` dict mapping column names
        to `(from, to)` SQL type tuples.
        """
        alterations = []
        for name, (from_, to) in sorted(columns.iteritems()):
            to = _type_map.get(to, to)
            if to != _type_map.get(from_, from_):
                alterations.append((name, to))
        if alterations:
            yield 'ALTER TABLE %s %s' % \
                  (_quote(table),
                   ', '.join('ALTER COLUMN %s TYPE %s' % (_quote(name), type_)
                             for name, type_ in alterations))

    def backup(self, dest_file):
        from subprocess import Popen, PIPE
        db_url = self.env.config.get('trac', 'database')
        scheme, db_prop = parse_connection_uri(db_url)
        db_params = db_prop.setdefault('params', {})
        db_params.setdefault('schema', 'public')
        db_name = os.path.basename(db_prop['path'])

        args = [self.pg_dump_path, '-C', '--inserts', '-x', '-Z', '8']
        if 'user' in db_prop:
            args.extend(['-U', db_prop['user']])
        host = db_params.get('host', db_prop.get('host'))
        if host:
            args.extend(['-h', host])
            if '/' not in host:
                args.extend(['-p', str(db_prop.get('port', '5432'))])

<<<<<<< HEAD
        if 'schema' in db_params:
            # Need quote for -n (--schema) option
=======
        # Need quote for -n (--schema) option in PostgreSQL 8.2+
        if re.search(r' 8\.[01]\.', self._version()):
            args.extend(['-n', db_params['schema']])
        else:
>>>>>>> 480af5f7
            args.extend(['-n', '"%s"' % db_params['schema']])

        dest_file += ".gz"
        args.extend(['-f', dest_file, db_name])

        environ = os.environ.copy()
        if 'password' in db_prop:
            environ['PGPASSWORD'] = str(db_prop['password'])
        try:
            p = Popen(args, env=environ, stderr=PIPE, close_fds=close_fds)
        except OSError as e:
            raise TracError(_("Unable to run %(path)s: %(msg)s",
                              path=self.pg_dump_path,
                              msg=exception_to_unicode(e)))
        errmsg = p.communicate()[1]
        if p.returncode != 0:
            raise TracError(_("pg_dump failed: %(msg)s",
                              msg=to_unicode(errmsg.strip())))
        if not os.path.exists(dest_file):
            raise TracError(_("No destination file created"))
        return dest_file

    def get_system_info(self):
        if has_psycopg:
            yield 'PostgreSQL', self._postgresql_version
            yield 'psycopg2', psycopg2_version

    @lazy
    def _client_version(self):
        version = None
        if hasattr(psycopg, 'libpq_version'):
            version = psycopg.libpq_version()
        elif _libpq_pathname:
            try:
                lib = ctypes.CDLL(_libpq_pathname)
                version = lib.PQlibVersion()
            except Exception as e:
                self.log.warning("Exception caught while retrieving libpq's "
                                 "version%s",
                                 exception_to_unicode(e, traceback=True))
        return _version_tuple(version)

    def _pgdump_version(self):
        from subprocess import Popen, PIPE
        try:
            p = Popen([self.pg_dump_path, '--version'], stdout=PIPE,
                      close_fds=close_fds)
        except OSError as e:
            raise TracError(_("Unable to run %(path)s: %(msg)s",
                              path=self.pg_dump_path,
                              msg=exception_to_unicode(e)))
        return p.communicate()[0]


class PostgreSQLConnection(ConnectionBase, ConnectionWrapper):
    """Connection wrapper for PostgreSQL."""

    poolable = True

    def __init__(self, path, log=None, user=None, password=None, host=None,
                 port=None, params={}):
        if path.startswith('/'):
            path = path[1:]
        if 'host' in params:
            host = params['host']

        cnx = psycopg.connect(assemble_pg_dsn(path, user, password, host,
                                              port))

        cnx.set_client_encoding('UNICODE')
        self.schema = params.get('schema', 'public')
        if self.schema != 'public':
            try:
                cnx.cursor().execute('SET search_path TO %s', (self.schema,))
                cnx.commit()
            except (DataError, ProgrammingError):
                # probably the schema doesn't exist
                cnx.rollback()
        ConnectionWrapper.__init__(self, cnx, log)

    def cursor(self):
        return IterableCursor(self.cnx.cursor(), self.log)

    def cast(self, column, type):
        # Temporary hack needed for the union of selects in the search module
        return 'CAST(%s AS %s)' % (column, _type_map.get(type, type))

    def concat(self, *args):
        return '||'.join(args)

    def drop_column(self, table, column):
        self.execute("""
            ALTER TABLE %s DROP COLUMN IF EXISTS %s
            """ % (self.quote(table), self.quote(column)))

    def drop_table(self, table):
<<<<<<< HEAD
        self.execute("DROP TABLE IF EXISTS " + self.quote(table))
=======
        if (self._version or '').startswith(('8.0.', '8.1.')):
            cursor = self.cursor()
            cursor.execute("""SELECT table_name FROM information_schema.tables
                              WHERE table_schema=%s AND table_name=%s
                              """, (self.schema, table))
            for row in cursor:
                if row[0] == table:
                    self.execute("DROP TABLE " + self.quote(table))
                    break
        else:
            self.execute("DROP TABLE IF EXISTS " + self.quote(table))
>>>>>>> 480af5f7

    def get_column_names(self, table):
        rows = self.execute("""
            SELECT column_name FROM information_schema.columns
            WHERE table_schema=%s AND table_name=%s
            ORDER BY ordinal_position
            """, (self.schema, table))
        return [row[0] for row in rows]

    def get_last_id(self, cursor, table, column='id'):
        cursor.execute("SELECT CURRVAL(%s)",
                       (self.quote(self._sequence_name(table, column)),))
        return cursor.fetchone()[0]

    def get_sequence_names(self):
        seqs = [name[:-len('_id_seq')] for name, in self.execute("""
                SELECT c.relname
                FROM pg_class c
                INNER JOIN pg_namespace n ON c.relnamespace = n.oid
                WHERE n.nspname = ANY (current_schemas(false))
                AND c.relkind='S' AND c.relname LIKE %s ESCAPE '!'
                """, ('%!_id!_seq',))]
        return sorted(name for name in seqs if name in self.get_table_names())

    def get_table_names(self):
        rows = self.execute("""
            SELECT table_name FROM information_schema.tables
            WHERE table_schema=%s""", (self.schema,))
        return [row[0] for row in rows]

    def has_table(self, table):
        rows = self.execute("""
            SELECT EXISTS (SELECT * FROM information_schema.columns
                           WHERE table_schema=%s AND table_name=%s)
            """, (self.schema, table))
        return rows[0][0]

    def like(self):
        return "ILIKE %s ESCAPE '/'"

    def like_escape(self, text):
        return _like_escape_re.sub(r'/\1', text)

    def ping(self):
        cursor = self.cnx.cursor()
        cursor.execute('SELECT 1')

    def prefix_match(self):
        return "LIKE %s ESCAPE '/'"

    def prefix_match_value(self, prefix):
        return self.like_escape(prefix) + '%'

    def quote(self, identifier):
        return _quote(identifier)

    def reset_tables(self):
        # reset sequences
        cursor = self.cursor()
        cursor.execute("""
            SELECT sequence_name FROM information_schema.sequences
            WHERE sequence_schema=%s
            """, (self.schema,))
        for seq, in cursor.fetchall():
            cursor.execute("ALTER SEQUENCE %s RESTART WITH 1" % seq)
        # clear tables
        table_names = self.get_table_names()
        for name in table_names:
            cursor.execute("DELETE FROM " + self.quote(name))
        # PostgreSQL supports TRUNCATE TABLE as well
        # (see https://www.postgresql.org/docs/9.1/static/sql-truncate.html)
        # but on the small tables used here, DELETE is actually much faster
        return table_names

    def update_sequence(self, cursor, table, column='id'):
        cursor.execute("SELECT SETVAL(%%s, (SELECT MAX(%s) FROM %s))"
                       % (self.quote(column), self.quote(table)),
                       (self.quote(self._sequence_name(table, column)),))

    def _sequence_name(self, table, column):
        return '%s_%s_seq' % (table, column)

    @lazy
    def server_version(self):
        return _version_tuple(self.cnx.server_version)<|MERGE_RESOLUTION|>--- conflicted
+++ resolved
@@ -152,7 +152,7 @@
 
     def get_connection(self, path, log=None, user=None, password=None,
                        host=None, port=None, params={}):
-<<<<<<< HEAD
+        params.setdefault('schema', 'public')
         cnx = PostgreSQLConnection(path, log, user, password, host, port,
                                    params)
         if not self.required:
@@ -169,12 +169,6 @@
                    _version_string(self._client_version))
             self.required = True
         return cnx
-=======
-        self.required = True
-        params.setdefault('schema', 'public')
-        return PostgreSQLConnection(path, log, user, password, host, port,
-                                    params)
->>>>>>> 480af5f7
 
     def get_exceptions(self):
         return psycopg
@@ -275,16 +269,8 @@
             if '/' not in host:
                 args.extend(['-p', str(db_prop.get('port', '5432'))])
 
-<<<<<<< HEAD
-        if 'schema' in db_params:
-            # Need quote for -n (--schema) option
-=======
-        # Need quote for -n (--schema) option in PostgreSQL 8.2+
-        if re.search(r' 8\.[01]\.', self._version()):
-            args.extend(['-n', db_params['schema']])
-        else:
->>>>>>> 480af5f7
-            args.extend(['-n', '"%s"' % db_params['schema']])
+        # Need quote for -n (--schema) option
+        args.extend(['-n', '"%s"' % db_params['schema']])
 
         dest_file += ".gz"
         args.extend(['-f', dest_file, db_name])
@@ -380,21 +366,7 @@
             """ % (self.quote(table), self.quote(column)))
 
     def drop_table(self, table):
-<<<<<<< HEAD
         self.execute("DROP TABLE IF EXISTS " + self.quote(table))
-=======
-        if (self._version or '').startswith(('8.0.', '8.1.')):
-            cursor = self.cursor()
-            cursor.execute("""SELECT table_name FROM information_schema.tables
-                              WHERE table_schema=%s AND table_name=%s
-                              """, (self.schema, table))
-            for row in cursor:
-                if row[0] == table:
-                    self.execute("DROP TABLE " + self.quote(table))
-                    break
-        else:
-            self.execute("DROP TABLE IF EXISTS " + self.quote(table))
->>>>>>> 480af5f7
 
     def get_column_names(self, table):
         rows = self.execute("""
